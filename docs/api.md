# WebTorrent Documentation

WebTorrent is a streaming torrent client for **Node.js** and the **web**. WebTorrent
provides the same API in both environments.

To use WebTorrent in the browser, [WebRTC] support is required (Chrome, Firefox, Opera, Safari).

[webrtc]: https://en.wikipedia.org/wiki/WebRTC

## Install

```bash
npm install webtorrent
```

## Quick Example

```js
const client = new WebTorrent()

const torrentId = 'magnet:?xt=urn:btih:08ada5a7a6183aae1e09d831df6748d566095a10&dn=Sintel&tr=udp%3A%2F%2Fexplodie.org%3A6969&tr=udp%3A%2F%2Ftracker.coppersurfer.tk%3A6969&tr=udp%3A%2F%2Ftracker.empire-js.us%3A1337&tr=udp%3A%2F%2Ftracker.leechers-paradise.org%3A6969&tr=udp%3A%2F%2Ftracker.opentrackr.org%3A1337&tr=wss%3A%2F%2Ftracker.btorrent.xyz&tr=wss%3A%2F%2Ftracker.fastcast.nz&tr=wss%3A%2F%2Ftracker.openwebtorrent.com&ws=https%3A%2F%2Fwebtorrent.io%2Ftorrents%2F&xs=https%3A%2F%2Fwebtorrent.io%2Ftorrents%2Fsintel.torrent'

client.add(torrentId, function (torrent) {
  // Torrents can contain many files. Let's use the .mp4 file
  const file = torrent.files.find(function (file) {
    return file.name.endsWith('.mp4')
  })

  // Display the file by adding it to the DOM. Supports video, audio, image, etc. files
  file.streamTo(document.querySelector('video'))
})
```

# WebTorrent API

## `WebTorrent.WEBRTC_SUPPORT`

Is WebRTC natively supported in the environment?

```js
if (WebTorrent.WEBRTC_SUPPORT) {
  // WebRTC is supported
} else {
  // Use a fallback
}
```

## `client = new WebTorrent([opts])`

Create a new `WebTorrent` instance.

If `opts` is specified, then the default options (shown below) will be overridden.

```js
{
  maxConns: Number,        // Max number of connections per torrent (default=55)
  nodeId: String|Buffer,   // DHT protocol node ID (default=randomly generated)
  peerId: String|Buffer,   // Wire protocol peer ID (default=randomly generated)
  tracker: Boolean|Object, // Enable trackers (default=true), or options object for Tracker
  dht: Boolean|Object,     // Enable DHT (default=true), or options object for DHT
  lsd: Boolean,            // Enable BEP14 local service discovery (default=true)
  utPex: Boolean,          // Enable BEP11 Peer Exchange (default=true)
  webSeeds: Boolean,       // Enable BEP19 web seeds (default=true)
  utp: Boolean,            // Enable BEP29 uTorrent transport protocol (default=true)
  blocklist: Array|String, // List of IP's to block
  downloadLimit: Number,   // Max download speed (bytes/sec) over all torrents (default=-1)
  uploadLimit: Number,     // Max upload speed (bytes/sec) over all torrents (default=-1)
}
```

For possible values of `opts.dht` see the
[`bittorrent-dht` documentation](https://github.com/webtorrent/bittorrent-dht#dht--new-dhtopts).

For possible values of `opts.tracker` see the
[`bittorrent-tracker` documentation](https://github.com/webtorrent/bittorrent-tracker#client).

For possible values of `opts.blocklist` see the
[`load-ip-set` documentation](https://github.com/webtorrent/load-ip-set#usage).

For `downloadLimit` and `uploadLimit` the possible values can be:
  - `> 0`. The client will set the throttle at that speed
  - `0`. The client will block any data from being downloaded or uploaded
  - `-1`. The client will is disable the throttling and use the whole bandwidth available

## `client.add(torrentId, [opts], [function ontorrent (torrent) {}])`

Start downloading a new torrent.

`torrentId` can be one of:

- magnet uri (string)
- torrent file (buffer)
- info hash (hex string or buffer)
- parsed torrent (from [parse-torrent](https://github.com/webtorrent/parse-torrent))
- http/https url to a torrent file (string)
- filesystem path to a torrent file (string) *(Node.js only)*

If `opts` is specified, then the default options (shown below) will be overridden.

```js
{
  announce: [String],        // Torrent trackers to use (added to list in .torrent or magnet uri)
  getAnnounceOpts: Function, // Custom callback to allow sending extra parameters to the tracker
  urlList: [String],         // Array of web seeds
  maxWebConns: Number,       // Max number of simultaneous connections per web seed [default=4]
  path: String,              // Folder to download files to (default=`/tmp/webtorrent/`)
  private: Boolean,          // If true, client will not share the hash with the DHT nor with PEX (default is the privacy of the parsed torrent)
  store: Function,           // Custom chunk store (must follow [abstract-chunk-store](https://www.npmjs.com/package/abstract-chunk-store) API)
  destroyStoreOnDestroy: Boolean, // If truthy, client will delete the torrent's chunk store (e.g. files on disk) when the torrent is destroyed
  storeCacheSlots: Number,   // Number of chunk store entries (torrent pieces) to cache in memory [default=20]; 0 to disable caching
  storeOpts: Object,         // Custom options passed to the store
  addUID: Boolean,           // (Node.js only) If true, the torrent will be stored in it's infoHash folder to prevent file name collisions (default=false)
  skipVerify: Boolean,       // If true, client will skip verification of pieces for existing store and assume it's correct
  preloadedStore: Function,  // Custom, pre-loaded chunk store (must follow [abstract-chunk-store](https://www.npmjs.com/package/abstract-chunk-store) API)
  strategy: String,          // Piece selection strategy, `rarest` or `sequential`(defaut=`sequential`)
  noPeersIntervalTime: Number // The amount of time (in seconds) to wait between each check of the `noPeers` event (default=30)
}
```

If `ontorrent` is specified, then it will be called when **this** torrent is ready to be
used (i.e. metadata is available). Note: this is distinct from the 'torrent' event which
will fire for **all** torrents.

If you want access to the torrent object immediately in order to listen to events as the
metadata is fetched from the network, then use the return value of `client.add`. If you
just want the file data, then use `ontorrent` or the 'torrent' event.

If you provide `opts.store`, it will be called as
`opts.store(chunkLength, storeOpts)` with:

* `storeOpts` - custom `storeOpts` specified in `opts`
* `storeOpts.length` - size of all the files in the torrent
* `storeOpts.files` - an array of torrent file objects
* `storeOpts.torrent` - the torrent instance being stored
* `storeOpts.path` - path to the store, based on `opts.path`
* `storeOpts.name` - the info hash of the torrent instance being stored
* `storeOpts.addUID` - boolean which tells the store if it should include an UID in it's file paths

**Note:** Downloading a torrent automatically seeds it, making it available for download by other peers.

## `client.seed(input, [opts], [function onseed (torrent) {}])`

Start seeding a new torrent.

`input` can be any of the following:

- filesystem path to file or folder
 (string) *(Node.js only)*
- W3C [File](https://developer.mozilla.org/en-US/docs/Web/API/File) object (from an `<input>` or drag and drop) *(browser only)*
- W3C [FileList](https://developer.mozilla.org/en-US/docs/Web/API/FileList) object (basically an array of `File` objects) *(browser only)*
- Node [Buffer](https://nodejs.org/api/buffer.html) object
- Node [Readable stream](https://nodejs.org/api/stream.html#stream_class_stream_readable) object

Or, an **array of `string`, `File`, `Buffer`, or `stream.Readable` objects**.

If `opts` is specified, it should contain the following types of options:

- options for [create-torrent](https://github.com/webtorrent/create-torrent#createtorrentinput-opts-function-callback-err-torrent-) (to allow configuration of the .torrent file that is created)
- options for `client.add` (see above)

If `onseed` is specified, it will be called when the client has begun seeding the file.

**Note:** Every torrent is required to have a name. If one is not explicitly provided
through `opts.name`, one will be determined automatically using the following logic:

- If all files share a common path prefix, that will be used. For example, if all file
  paths start with `/imgs/` the torrent name will be `imgs`.
- Otherwise, the first file that has a name will determine the torrent name. For example,
  if the first file is `/foo/bar/baz.txt`, the torrent name will be `baz.txt`.
- If no files have names (say that all files are Buffer or Stream objects), then a name
  like "Unnamed Torrent <id>" will be generated.

**Note:** Every file is required to have a name. For filesystem paths or W3C File objects,
the name is included in the object. For Buffer or Readable stream types, a `name` property
can be set on the object, like this:

```js
const buf = new Buffer('Some file content')
buf.name = 'Some file name'
client.seed(buf, cb)
```

## `client.on('torrent', function (torrent) {})`

Emitted when a torrent is ready to be used (i.e. metadata is available and store is
ready). See the torrent section for more info on what methods a `torrent` has.

## `client.on('error', function (err) {})`

Emitted when the client encounters a fatal error. The client is automatically
destroyed and all torrents are removed and cleaned up when this occurs.

Always listen for the 'error' event.

## `client.remove(torrentId, [opts], [function callback (err) {}])`

Remove a torrent from the client. Destroy all connections to peers and delete all saved file metadata.

If `opts.destroyStore` is specified, it will override `opts.destroyStoreOnDestroy` passed when the torrent was added.
If truthy, `store.destroy()` will be called, which will delete the torrent's files from the disk.

If `callback` is provided, it will be called when the torrent is fully destroyed,
i.e. all open sockets are closed, and the storage is either closed or destroyed.

## `client.destroy([function callback (err) {}])`

Destroy the client, including all torrents and connections to peers. If `callback` is specified, it will be called when the client has gracefully closed.

## `client.torrents[...]`

An array of all torrents in the client.

## `client.get(torrentId)`

Returns the torrent with the given `torrentId`. Convenience method. Easier than searching
through the `client.torrents` array. Returns `null` if no matching torrent found.

## `client.downloadSpeed`

Total download speed for all torrents, in bytes/sec.

## `client.uploadSpeed`

Total upload speed for all torrents, in bytes/sec.

## `client.progress`

Total download progress for all **active** torrents, from 0 to 1.

## `client.ratio`

Aggregate "seed ratio" for all torrents (uploaded / downloaded).

## `client.throttleDownload(rate)`

Sets the maximum speed at which the client downloads the torrents, in bytes/sec.

`rate` must be bigger or equal than zero, or `-1` to disable the download throttle and
use the whole bandwidth of the connection.

## `client.throttleUpload(rate)`

Sets the maximum speed at which the client uploads the torrents, in bytes/sec.

`rate` must be bigger or equal than zero, or `-1` to disable the upload throttle and
use the whole bandwidth of the connection.


## `client.createServer([opts], force)`

Create an http server to serve the contents of this torrent, dynamically fetching the needed torrent pieces to satisfy http requests. Range requests are supported.
If `opts` is specified, it can have the following properties:
```js
{
  origin: String // Allow requests from specific origin. `false` for same-origin. [default: '*']
  hostname: String // If specified, only allow requests whose `Host` header matches this hostname. Note that you should not specify the port since this is automatically determined by the server. Ex: `localhost` [default: `undefined`]. NodeJS only.
  path: String // Allows to overwrite the default `/webtorrent` base path. [default: '/webtorrent']. NodeJS only.
  controller: ServiceWorkerRegistration // Accepts an existing service worker registration [await navigator.serviceWorker.getRegistration()]. Browser only. Required!
}
```

If `force` is specified, it can force WebTorrent to use a specific implementation for enviorments which run both Node and Browser like NW.js or Electron. Allowed values:
```js
'browser' || 'node'
```

Visiting the root of the server `/` won't show anything. Visiting `/webtorrent/` will list all torrents. Access individual torrents at `/webtorrent/<infohash>` where `infohash` is the hash of the torrent. To acceess individual files, go to `/webtorrent/<infoHash>/<filepath>` where filepath is the file's path in the torrent.


Here is a usage example for Node.js:

```js
const client = new WebTorrent()
const magnetURI = 'magnet: ...'

const instance = client.createServer()
instance.server.listen(0) // start the server listening to a port
// 0 automatically finds an open port instead of forcing a potentially used one
client.add(magnetURI, torrent => {
  // create HTTP server for this torrent

  const url = torrent.files[0].getStreamURL()
  console.log(url)
  // visit http://localhost:<port>/webtorrent/ to see a list of torrents

  // access individual torrents at http://localhost:<port>/webtorrent/<infoHash> where infoHash is the hash of the torrent
})

// later, cleanup...
instance.close()
client.destroy()
```

In browser needs either [this worker](https://github.com/webtorrent/webtorrent/blob/master/sw.min.js) to be used, or have [this functionality](https://github.com/webtorrent/webtorrent/blob/master/lib/worker.js) implemented.

Here is a user example for browser:

```js
const client = new WebTorrent()
const magnetURI = 'magnet: ...'
const player = document.querySelector('video')

function download (instance) {
  client.add(magnetURI, torrent => {
    const url = torrent.files[0].getStreamURL()
    console.log(url)
    // visit <origin>/webtorrent/ to see a list of torrents, where origin is the worker registration scope.

<<<<<<< HEAD
    // access individual torrents at /webtorrent/<infoHash> where infoHash is the hash of the torrent
  })
}
navigator.serviceWorker.register('./sw.min.js', { scope: './' }).then(reg => {
  const worker = reg.active || reg.waiting || reg.installing
  function checkState (worker) {
    return worker.state === 'activated' && download(client.createServer({ controller: reg }))
  }
  if (!checkState(worker)) {
    worker.addEventListener('statechange', ({ target }) => checkState(target))
  }
})

// later, cleanup...
client._server.close()
client.destroy()
```
=======
Needs either [this worker](https://github.com/webtorrent/webtorrent/blob/master/sw.min.js) to be used, or have [this functionality](https://github.com/webtorrent/webtorrent/blob/master/lib/worker.js) implemented.

>>>>>>> e0aa4810
# Torrent API

## `torrent.name`

Name of the torrent (string).

## `torrent.infoHash`

Info hash of the torrent (string).

## `torrent.magnetURI`

Magnet URI of the torrent (string).

## `torrent.torrentFile`

`.torrent` file of the torrent (Buffer).

## `torrent.torrentFileBlobURL` *(browser only)*

`.torrent` file of the torrent (Blob URL).

## `torrent.announce[...]`

Array of all tracker servers. Each announce is an URL (string).

## `torrent.files[...]`

Array of all files in the torrent. See documentation for `File` below to learn what
methods/properties files have.

## `torrent.pieces[...]`

Array of all pieces in the torrent. See documentation for `Piece` below to learn what
properties pieces have. Some pieces can be null.

## `torrent.pieceLength`

Length in bytes of every piece but the last one.

## `torrent.lastPieceLength`

Length in bytes of the last piece (<= of `torrent.pieceLength`).

## `torrent.timeRemaining`

Time remaining for download to complete (in milliseconds).

## `torrent.received`

Total bytes received from peers (*including* invalid data).

## `torrent.downloaded`

Total *verified* bytes received from peers.

## `torrent.uploaded`

Total bytes uploaded to peers.

## `torrent.downloadSpeed`

Torrent download speed, in bytes/sec.

## `torrent.uploadSpeed`

Torrent upload speed, in bytes/sec.

## `torrent.progress`

Torrent download progress, from 0 to 1.

## `torrent.ratio`

Torrent "seed ratio" (uploaded / downloaded).

## `torrent.numPeers`

Number of peers in the torrent swarm.

## `torrent.maxWebConns`

Max number of simultaneous connections per web seed, as passed in the options.

## `torrent.path`

Torrent download location.

## `torrent.ready`

True when the torrent is ready to be used (i.e. metadata is available and store is
ready).

## `torrent.paused`

True when the torrent has stopped connecting to new peers. Note that this does
not pause new incoming connections, nor does it pause the streams of existing
connections or their wires.

## `torrent.done`

True when all the torrent files have been downloaded.

## `torrent.length`

Sum of the files length (in bytes).

## `torrent.created`

Date of creation of the torrent (as a [Date](https://developer.mozilla.org/en-US/docs/Web/JavaScript/Reference/Global_Objects/Date) object).

## `torrent.createdBy`

Author of the torrent (string).

## `torrent.comment`

A comment optionnaly set by the author (string).

## `torrent.destroy([opts], [callback])`

Remove the torrent from its client. Destroy all connections to peers and delete all saved file metadata.

If `opts.destroyStore` is specified, it will override `opts.destroyStoreOnDestroy` passed when the torrent was added.
If truthy, `store.destroy()` will be called, which will delete the torrent's files from the disk.

If `callback` is provided, it will be called when the torrent is fully destroyed,
i.e. all open sockets are closed, and the storage is either closed or destroyed.

## `torrent.addPeer(peer)`

Add a peer to the torrent swarm. This is advanced functionality. Normally, you should not
need to call `torrent.addPeer()` manually. WebTorrent will automatically find peers using
the tracker servers or DHT. This is just for manually adding a peer to the client.

This method should not be called until the `infoHash` event has been emitted.

Returns `true` if peer was added, `false` if peer was blocked by the loaded blocklist.

The `peer` argument must be an address string in the format `12.34.56.78:4444` (for
normal TCP/uTP peers), or a [`simple-peer`](https://github.com/feross/simple-peer)
instance (for WebRTC peers).

## `torrent.addWebSeed(urlOrConn)`

Add a web seed to the torrent swarm. For more information on BitTorrent web seeds, see
[BEP19](http://www.bittorrent.org/beps/bep_0019.html).

In the browser, web seed servers must have proper CORS (Cross-origin resource sharing)
headers so that data can be fetched across domain.

The `urlOrConn` argument is either the web seed URL, or an object that provides a custom
web seed implementation. A custom conn object is a duplex stream that speaks the bittorrent
wire protocol and pretends to be a remote peer. It must have a `connId` property that
uniquely identifies the custom web seed.

## `torrent.removePeer(peer)`

Remove a peer from the torrent swarm. This is advanced functionality. Normally, you should
not need to call `torrent.removePeer()` manually. WebTorrent will automatically remove
peers from the torrent swarm when they're slow or don't have pieces that are needed.

The `peer` argument should be an address (i.e. "ip:port" string), a peer id (hex string),
or `simple-peer` instance.

## `torrent.select(start, end, [priority], [notify])`

Selects a range of pieces to prioritize starting with `start` and ending with `end` (both
inclusive) at the given `priority`. `notify` is an optional callback to be called when the
selection is updated with new data.

## `torrent.deselect(start, end, priority)`

Deprioritizes a range of previously selected pieces.

## `torrent.critical(start, end)`

Marks a range of pieces as critical priority to be downloaded ASAP. From `start` to `end`
(both inclusive).


## `torrent.pause()`

Temporarily stop connecting to new peers. Note that this does not pause new incoming
connections, nor does it pause the streams of existing connections or their wires.

## `torrent.resume()`

Resume connecting to new peers.

## `torrent.rescanFiles([function callback (err) {}])`

Verify the hashes of all pieces in the store and update the bitfield for any new valid
pieces. Useful if data has been added to the store outside WebTorrent, e.g. if another
process puts a valid file in the right place. Once the scan is complete,
`callback(null)` will be called (if provided), unless the torrent was destroyed during
the scan, in which case `callback` will be called with an error.

## `torrent.on('infoHash', function () {})`

Emitted when the info hash of the torrent has been determined.

## `torrent.on('metadata', function () {})`

Emitted when the metadata of the torrent has been determined. This includes the full
contents of the .torrent file, including list of files, torrent length, piece hashes,
piece length, etc.

## `torrent.on('ready', function () {})`

Emitted when the torrent is ready to be used (i.e. metadata is available and store is
ready).

## `torrent.on('warning', function (err) {})`

Emitted when there is a warning. This is purely informational and it is not necessary to
listen to this event, but it may aid in debugging.

## `torrent.on('error', function (err) {})`

Emitted when the torrent encounters a fatal error. The torrent is automatically destroyed
and removed from the client when this occurs.

**Note:** Torrent errors are emitted at `torrent.on('error')`. If there are no
'error' event handlers on the torrent instance, then the error will be emitted at
`client.on('error')`. This prevents throwing an uncaught exception (unhandled
'error' event), but it makes it impossible to distinguish client errors versus
torrent errors. Torrent errors are not fatal, and the client is still usable
afterwards. Therefore, always listen for errors in both places
(`client.on('error')` and `torrent.on('error')`).

## `torrent.on('done', function () {})`

Emitted when all the torrent files have been downloaded.

Here is a usage example:

```js
torrent.on('done', function(){
  console.log('torrent finished downloading')
  torrent.files.forEach(function(file){
     // do something with file
  })
})
```

## `torrent.on('download', function (bytes) {})`

Emitted whenever data is downloaded. Useful for reporting the current torrent status, for
instance:

```js
torrent.on('download', function (bytes) {
  console.log('just downloaded: ' + bytes)
  console.log('total downloaded: ' + torrent.downloaded)
  console.log('download speed: ' + torrent.downloadSpeed)
  console.log('progress: ' + torrent.progress)
})
```

## `torrent.on('upload', function (bytes) {})`

Emitted whenever data is uploaded. Useful for reporting the current torrent status.

## `torrent.on('wire', function (wire) {})`

Emitted whenever a new peer is connected for this torrent. `wire` is an instance of
[`bittorrent-protocol`](https://github.com/webtorrent/bittorrent-protocol), which is a
node.js-style duplex stream to the remote peer. This event can be used to specify
[custom BitTorrent protocol extensions](https://github.com/webtorrent/bittorrent-protocol#extension-api).

Here is a usage example:

```js
const MyExtension = require('./my-extension')

torrent1.on('wire', function (wire, addr) {
  console.log('connected to peer with address ' + addr)
  wire.use(MyExtension)
})
```

See the `bittorrent-protocol`
[extension api docs](https://github.com/webtorrent/bittorrent-protocol#extension-api) for more
information on how to define a protocol extension.

## `torrent.on('noPeers', function (announceType) {})`

Emitted every couple of seconds when no peers have been found. `announceType` is either `'tracker'`, `'dht'`, `'lsd'`, or `'ut_pex'` depending on which announce occurred to trigger this event. Note that if you're attempting to discover peers from a tracker, a DHT, a LSD, and PEX you'll see this event separately for each.

# File API

## `file.name`

File name, as specified by the torrent. *Example: 'some-filename.txt'*

## `file.path`

File path, as specified by the torrent. *Example: 'some-folder/some-filename.txt'*

## `file.length`

File length (in bytes), as specified by the torrent. *Example: 12345*

## `file.downloaded`

Total *verified* bytes received from peers, for this file.

## `file.progress`

File download progress, from 0 to 1.

## `file.select([priority])`

Selects the file to be downloaded, at the given `priority`.
Useful if you know you need the file at a later stage.

## `file.deselect([priority])`

Deselects the file's specific priority, which means it won't be downloaded unless someone creates a stream for it.

*Note: This method is currently not working as expected, see [dcposch answer on #164](https://github.com/webtorrent/webtorrent/issues/164) for a nice work around solution.

## `stream = file.createReadStream([opts])`

Create a [readable stream](https://nodejs.org/api/stream.html#stream_class_stream_readable)
to the file. Pieces needed by the stream will be prioritized highly and fetched from the
swarm first.

You can pass `opts` to stream only a slice of a file.

```js
{
  start: startByte,
  end: endByte
}
```

Both `start` and `end` are inclusive.

## `file.getBuffer(function callback (err, buffer) {})`

Get the file contents as a `Buffer`.

The file will be fetched from the network with highest priority, and `callback` will be
called once the file is ready. `callback` must be specified, and will be called with a an
`Error` (or `null`) and the file contents as a `Buffer`.

```js
file.getBuffer(function (err, buffer) {
  if (err) throw err
  console.log(buffer) // <Buffer 00 98 00 01 ...>
})
```
## `file.getBlob(function callback (err, blob) {})` *(browser only)*

Get a W3C `Blob` object which contains the file data.

The file will be fetched from the network with highest priority, and `callback` will be
called once the file is ready. `callback` must be specified, and will be called with a an
`Error` (or `null`) and the `Blob` object.

## `file.getBlobURL(function callback (err, url) {})` *(browser only)*

Get a url which can be used in the browser to refer to the file.

The file will be fetched from the network with highest priority, and `callback` will be
called once the file is ready. `callback` must be specified, and will be called with a an
`Error` (or `null`) and the Blob URL (`String`).

This method is useful for creating a file download link, like this:

```js
file.getBlobURL(function (err, url) {
  if (err) throw err
  const a = document.createElement('a')
  a.download = file.name
  a.href = url
  a.textContent = 'Download ' + file.name
  document.body.appendChild(a)
})
```

## `file.streamTo(elem)` *(browser only)*

Requires `client.createServer` to be ran beforehand. Sets the element source to the file's streaming URL. Supports streaming, seeking and all browser codecs and containers.

Support table:
|Containers|Chromium|Mobile Chromium|Edge Chromium|Firefox|
|-|:-:|:-:|:-:|:-:|
|3g2|✓|✓|✓|✓|
|3gp|✓|✓|✓|✘|
|avi|✘|✘|✘|✘|
|m2ts|✘|✘|✓**|✘|
|m4v etc.|✓*|✓*|✓*|✓*|
|mp4|✓|✓|✓|✓|
|mpeg|✘|✘|✘|✘|
|mov|✓|✓|✓|✓|
|ogm ogv|✓|✓|✓|✓|
|webm|✓|✓|✓|✓|
|mkv|✓|✓|✓|✘|

\* Container might be supported, but the container's codecs might not be.  
\*\* Documented as working, but can't reproduce.  

|Video Codecs|Chromium|Mobile Chromium|Edge Chromium|Firefox|
|-|:-:|:-:|:-:|:-:|
|AV1|✓|✓|✓|✓|
|H.263|✘|✘|✘|✘|
|H.264|✓|✓|✓|✓|
|H.265|✘|✘|✓*|✘|
|MPEG-2/4|✘|✘|✘|✘|
|Theora|✓|✘|✓|✓|
|VP8/9|✓|✓|✓|✓|

\* Requires MSStore extension which you can get by opening this link `ms-windows-store://pdp/?ProductId=9n4wgh0z6vhq` while using Edge.

|Audio Codecs|Chromium|Mobile Chromium|Edge Chromium|Firefox|
|-|:-:|:-:|:-:|:-:|
|AAC|✓|✓|✓|✓|
|AC3|✘|✘|✓|✘|
|DTS|✘|✘|✘|✘|
|EAC3|✘|✘|✓|✘|
|FLAC|✓|✓*|✓|✓|
|MP3|✓|✓|✓|✓|
|Opus|✓|✓|✓|✓|
|TrueHD|✘|✘|✘|✘|
|Vorbis|✓|✓|✓|✓*|

\* Might not work in some video containers.

## `file.getStreamURL()` *(browser only)*

<<<<<<< HEAD
Requires `client.createServer` to be ran beforehand.
=======
Requires `client.loadWorker` to be ran beforehand.
>>>>>>> e0aa4810

This method is useful for creating a file download link, like this:

```js
<<<<<<< HEAD
const url = file.getStreamURL()
if (err) throw err
const a = document.createElement('a')
a.target = "_blank"
a.href = url
a.textContent = 'Download ' + file.name
document.body.append(a)
=======
file.getStreamURL((err, url) => {
  if (err) throw err
  const a = document.createElement('a')
  a.target = "_blank"
  a.href = url
  a.textContent = 'Download ' + file.name
  document.body.append(a)
})
>>>>>>> e0aa4810
```

## `file.on('stream', function ({ stream, file, req }, function pipeCallback) {})`

This is advanced functionality.

Emitted every time when the file creates a new read stream used by the service worker streaming. For example every time the user seeks a video. This allows you to find out what parts of the file the browser is requesting, and how it's requesting them. Additionally it allows you to manipulate the data that's being streamed.

Yields an object with 3 values and a function:
- object - information about the request,
  - `stream` - a [readable stream](https://nodejs.org/api/stream.html#stream_class_stream_readable) which the user can manipulate,
  - `file` - the file object that's being streamed,
  - `req` - all the request information which the browser made when requesting the data.
- function - if you pipe the `stream`, use this function to callback the piped stream **synchronously!** Otherwise the playback is likely to break.

Example usage:
```js
file.on('stream', ({ stream, file, req }, cb) => {
  if (req.destination === 'audio' && file.name.endsWith('.dts')) {
    const transcoder = new SomeAudioTranscoder()
    cb(transcoder)
    // do other things
  }
})
```

## `file.includes(piece)`
Check if the piece number contains this file's data.

## `file.on('done', function () {})`

Emitted when the file has been downloaded.

# Piece API

## `piece.length`

Piece length (in bytes). *Example: 12345*

## `piece.missing`

Piece missing length (in bytes). *Example: 100*

# Wire API

## `wire.peerId`

Remote peer id (hex string)

## `wire.type`

Connection type ('webrtc', 'tcpIncoming', 'tcpOutgoing', 'utpIncoming', 'utpOutgoing', 'webSeed')

## `wire.uploaded`

Total bytes uploaded to peer.

## `wire.downloaded`

Total bytes downloaded from peer.

## `wire.uploadSpeed`

Peer upload speed, in bytes/sec.

## `wire.downloadSpeed`

Peer download speed, in bytes/sec.

## `wire.remoteAddress`

Peer's remote address. Only exists for tcp/utp peers.

## `wire.remotePort`

Peer's remote port. Only exists for tcp/utp peers.

## `wire.destroy()`

Close the connection with the peer. This however doesn't prevent the peer from simply re-connecting.<|MERGE_RESOLUTION|>--- conflicted
+++ resolved
@@ -306,7 +306,6 @@
     console.log(url)
     // visit <origin>/webtorrent/ to see a list of torrents, where origin is the worker registration scope.
 
-<<<<<<< HEAD
     // access individual torrents at /webtorrent/<infoHash> where infoHash is the hash of the torrent
   })
 }
@@ -324,10 +323,8 @@
 client._server.close()
 client.destroy()
 ```
-=======
 Needs either [this worker](https://github.com/webtorrent/webtorrent/blob/master/sw.min.js) to be used, or have [this functionality](https://github.com/webtorrent/webtorrent/blob/master/lib/worker.js) implemented.
 
->>>>>>> e0aa4810
 # Torrent API
 
 ## `torrent.name`
@@ -761,16 +758,11 @@
 
 ## `file.getStreamURL()` *(browser only)*
 
-<<<<<<< HEAD
 Requires `client.createServer` to be ran beforehand.
-=======
-Requires `client.loadWorker` to be ran beforehand.
->>>>>>> e0aa4810
 
 This method is useful for creating a file download link, like this:
 
 ```js
-<<<<<<< HEAD
 const url = file.getStreamURL()
 if (err) throw err
 const a = document.createElement('a')
@@ -778,16 +770,6 @@
 a.href = url
 a.textContent = 'Download ' + file.name
 document.body.append(a)
-=======
-file.getStreamURL((err, url) => {
-  if (err) throw err
-  const a = document.createElement('a')
-  a.target = "_blank"
-  a.href = url
-  a.textContent = 'Download ' + file.name
-  document.body.append(a)
-})
->>>>>>> e0aa4810
 ```
 
 ## `file.on('stream', function ({ stream, file, req }, function pipeCallback) {})`
