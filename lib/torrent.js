/* global Blob */

const EventEmitter = require('events')
const fs = require('fs')
const net = require('net') // browser exclude
const os = require('os') // browser exclude
const path = require('path')
const addrToIPPort = require('addr-to-ip-port')
const { default: BitField } = require('bitfield')
const CacheChunkStore = require('cache-chunk-store')
const ChunkStoreWriteStream = require('chunk-store-stream/write')
const cpus = require('cpus')
const debugFactory = require('debug')
const Discovery = require('torrent-discovery')
const FSChunkStore = require('fs-chunk-store') // browser: `memory-chunk-store`
const get = require('simple-get')
const ImmediateChunkStore = require('immediate-chunk-store')
const ltDontHave = require('lt_donthave')
const MemoryChunkStore = require('memory-chunk-store')
const MultiStream = require('multistream')
const parallel = require('run-parallel')
const parallelLimit = require('run-parallel-limit')
const parseTorrent = require('parse-torrent')
const Piece = require('torrent-piece')
const pump = require('pump')
const queueMicrotask = require('queue-microtask')
const randomIterate = require('random-iterate')
const sha1 = require('simple-sha1')
const speedometer = require('speedometer')
const utMetadata = require('ut_metadata')
const utPex = require('ut_pex') // browser exclude

const File = require('./file.js')
const Peer = require('./peer.js')
const RarityMap = require('./rarity-map.js')
const Server = require('./server.js') // browser exclude
const utp = require('./utp.js') // browser exclude
const WebConn = require('./webconn.js')

const debug = debugFactory('webtorrent:torrent')
const MAX_BLOCK_LENGTH = 128 * 1024
const PIECE_TIMEOUT = 30_000
const CHOKE_TIMEOUT = 5_000
const SPEED_THRESHOLD = 3 * Piece.BLOCK_LENGTH

const PIPELINE_MIN_DURATION = 0.5
const PIPELINE_MAX_DURATION = 1

const RECHOKE_INTERVAL = 10_000 // 10 seconds
const RECHOKE_OPTIMISTIC_DURATION = 2 // 30 seconds

const DEFAULT_NO_PEERS_INTERVAL = 30_000 // 30 seconds

// IndexedDB chunk stores used in the browser benefit from high concurrency
const FILESYSTEM_CONCURRENCY = process.browser ? cpus().length : 2

const RECONNECT_WAIT = [1_000, 5_000, 15_000]

const VERSION = require('../package.json').version
const USER_AGENT = `WebTorrent/${VERSION} (https://webtorrent.io)`

let TMP
try {
  TMP = path.join(fs.statSync('/tmp') && '/tmp', 'webtorrent')
} catch (err) {
  TMP = path.join(typeof os.tmpdir === 'function' ? os.tmpdir() : '/', 'webtorrent')
}

class Torrent extends EventEmitter {
  constructor (torrentId, client, opts) {
    super()

    this._debugId = 'unknown infohash'
    this.client = client

    this.announce = opts.announce
    this.urlList = opts.urlList

    this.path = opts.path || TMP
    this.addUID = opts.addUID || false
    this.skipVerify = !!opts.skipVerify
    this._store = opts.store || FSChunkStore
    this._preloadedStore = opts.preloadedStore || null
    this._storeCacheSlots = opts.storeCacheSlots !== undefined ? opts.storeCacheSlots : 20
    this._destroyStoreOnDestroy = opts.destroyStoreOnDestroy || false
    this._getAnnounceOpts = opts.getAnnounceOpts

    // if defined, `opts.private` overrides default privacy of torrent
    if (typeof opts.private === 'boolean') this.private = opts.private

    this.strategy = opts.strategy || 'sequential'

    this.maxWebConns = opts.maxWebConns || 4

    this._rechokeNumSlots = (opts.uploads === false || opts.uploads === 0)
      ? 0
      : (+opts.uploads || 10)
    this._rechokeOptimisticWire = null
    this._rechokeOptimisticTime = 0
    this._rechokeIntervalId = null
    this._noPeersIntervalId = null
    this._noPeersIntervalTime = opts.noPeersIntervalTime ? opts.noPeersIntervalTime * 1000 : DEFAULT_NO_PEERS_INTERVAL

    this.ready = false
    this.destroyed = false
    this.paused = opts.paused || false
    this.done = false

    this.metadata = null
    this.store = null
    this.storeOpts = opts.storeOpts
    this.files = []

    // Pieces that need to be downloaded, indexed by piece index
    this.pieces = []

    this._amInterested = false
    this._selections = []
    this._critical = []

    this.wires = [] // open wires (added *after* handshake)

    this._queue = [] // queue of outgoing tcp peers to connect to
    this._peers = {} // connected peers (addr/peerId -> Peer)
    this._peersLength = 0 // number of elements in `this._peers` (cache, for perf)

    // stats
    this.received = 0
    this.uploaded = 0
    this._downloadSpeed = speedometer()
    this._uploadSpeed = speedometer()

    // for cleanup
    this._servers = []
    this._xsRequests = []

    // TODO: remove this and expose a hook instead
    // optimization: don't recheck every file if it hasn't changed
    this._fileModtimes = opts.fileModtimes

    if (torrentId !== null) this._onTorrentId(torrentId)

    this._debug('new torrent')
  }

  get timeRemaining () {
    if (this.done) return 0
    if (this.downloadSpeed === 0) return Infinity
    return ((this.length - this.downloaded) / this.downloadSpeed) * 1000
  }

  get downloaded () {
    if (!this.bitfield) return 0
    let downloaded = 0
    for (let index = 0, len = this.pieces.length; index < len; ++index) {
      if (this.bitfield.get(index)) { // verified data
        downloaded += (index === len - 1) ? this.lastPieceLength : this.pieceLength
      } else { // "in progress" data
        const piece = this.pieces[index]
        downloaded += (piece.length - piece.missing)
      }
    }
    return downloaded
  }

  // TODO: re-enable this. The number of missing pieces. Used to implement 'end game' mode.
  // Object.defineProperty(Storage.prototype, 'numMissing', {
  //   get: function () {
  //     var self = this
  //     var numMissing = self.pieces.length
  //     for (var index = 0, len = self.pieces.length; index < len; index++) {
  //       numMissing -= self.bitfield.get(index)
  //     }
  //     return numMissing
  //   }
  // })

  get downloadSpeed () { return this._downloadSpeed() }

  get uploadSpeed () { return this._uploadSpeed() }

  get progress () { return this.length ? this.downloaded / this.length : 0 }

  get ratio () { return this.uploaded / (this.received || this.length) }

  get numPeers () { return this.wires.length }

  get torrentFileBlobURL () {
    if (typeof window === 'undefined') throw new Error('browser-only property')
    if (!this.torrentFile) return null
    return URL.createObjectURL(
      new Blob([this.torrentFile], { type: 'application/x-bittorrent' })
    )
  }

  get _numQueued () {
    return this._queue.length + (this._peersLength - this._numConns)
  }

  get _numConns () {
    let numConns = 0
    for (const id in this._peers) {
      if (this._peers[id].connected) numConns += 1
    }
    return numConns
  }

  _onTorrentId (torrentId) {
    if (this.destroyed) return

    let parsedTorrent
    try { parsedTorrent = parseTorrent(torrentId) } catch (err) {}
    if (parsedTorrent) {
      // Attempt to set infoHash property synchronously
      this.infoHash = parsedTorrent.infoHash
      this._debugId = parsedTorrent.infoHash.toString('hex').substring(0, 7)
      queueMicrotask(() => {
        if (this.destroyed) return
        this._onParsedTorrent(parsedTorrent)
      })
    } else {
      // If torrentId failed to parse, it could be in a form that requires an async
      // operation, i.e. http/https link, filesystem path, or Blob.
      parseTorrent.remote(torrentId, (err, parsedTorrent) => {
        if (this.destroyed) return
        if (err) return this._destroy(err)
        this._onParsedTorrent(parsedTorrent)
      })
    }
  }

  _onParsedTorrent (parsedTorrent) {
    if (this.destroyed) return

    this._processParsedTorrent(parsedTorrent)

    if (!this.infoHash) {
      return this._destroy(new Error('Malformed torrent data: No info hash'))
    }

    this._rechokeIntervalId = setInterval(() => {
      this._rechoke()
    }, RECHOKE_INTERVAL)
    if (this._rechokeIntervalId.unref) this._rechokeIntervalId.unref()

    // Private 'infoHash' event allows client.add to check for duplicate torrents and
    // destroy them before the normal 'infoHash' event is emitted. Prevents user
    // applications from needing to deal with duplicate 'infoHash' events.
    this.emit('_infoHash', this.infoHash)
    if (this.destroyed) return

    this.emit('infoHash', this.infoHash)
    if (this.destroyed) return // user might destroy torrent in event handler

    if (this.client.listening) {
      this._onListening()
    } else {
      this.client.once('listening', () => {
        this._onListening()
      })
    }
  }

  _processParsedTorrent (parsedTorrent) {
    this._debugId = parsedTorrent.infoHash.toString('hex').substring(0, 7)

    if (typeof this.private !== 'undefined') {
      // `private` option overrides default, only if it's defined
      parsedTorrent.private = this.private
    }

    if (this.announce) {
      // Allow specifying trackers via `opts` parameter
      parsedTorrent.announce = parsedTorrent.announce.concat(this.announce)
    }

    if (this.client.tracker && global.WEBTORRENT_ANNOUNCE && !parsedTorrent.private) {
      // So `webtorrent-hybrid` can force specific trackers to be used
      parsedTorrent.announce = parsedTorrent.announce.concat(global.WEBTORRENT_ANNOUNCE)
    }

    if (this.urlList) {
      // Allow specifying web seeds via `opts` parameter
      parsedTorrent.urlList = parsedTorrent.urlList.concat(this.urlList)
    }

    // remove duplicates by converting to Set and back
    parsedTorrent.announce = Array.from(new Set(parsedTorrent.announce))
    parsedTorrent.urlList = Array.from(new Set(parsedTorrent.urlList))

    Object.assign(this, parsedTorrent)

    this.magnetURI = parseTorrent.toMagnetURI(parsedTorrent)
    this.torrentFile = parseTorrent.toTorrentFile(parsedTorrent)
  }

  _onListening () {
    if (this.destroyed) return

    if (this.info) {
      // if full metadata was included in initial torrent id, use it immediately. Otherwise,
      // wait for torrent-discovery to find peers and ut_metadata to get the metadata.
      this._onMetadata(this)
    } else {
      if (this.xs) this._getMetadataFromServer()
      this._startDiscovery()
    }
  }

  _startDiscovery () {
    if (this.discovery || this.destroyed) return

    let trackerOpts = this.client.tracker
    if (trackerOpts) {
      trackerOpts = Object.assign({}, this.client.tracker, {
        getAnnounceOpts: () => {
          if (this.destroyed) return

          const opts = {
            uploaded: this.uploaded,
            downloaded: this.downloaded,
            left: Math.max(this.length - this.downloaded, 0)
          }
          if (this.client.tracker.getAnnounceOpts) {
            Object.assign(opts, this.client.tracker.getAnnounceOpts())
          }
          if (this._getAnnounceOpts) {
            // TODO: consider deprecating this, as it's redundant with the former case
            Object.assign(opts, this._getAnnounceOpts())
          }
          return opts
        }
      })
    }

    // add BEP09 peer-address
    if (this.peerAddresses) {
      this.peerAddresses.forEach(peer => this.addPeer(peer, Peer.SOURCE_MANUAL))
    }

    // begin discovering peers via DHT and trackers
    this.discovery = new Discovery({
      infoHash: this.infoHash,
      announce: this.announce,
      peerId: this.client.peerId,
      dht: !this.private && this.client.dht,
      tracker: trackerOpts,
      port: this.client.torrentPort,
      userAgent: USER_AGENT,
      lsd: this.client.lsd
    })

    this.discovery.on('error', (err) => {
      this._destroy(err)
    })

    this.discovery.on('peer', (peer, source) => {
      this._debug('peer %s discovered via %s', peer, source)
      // Don't create new outgoing TCP connections when torrent is done
      if (typeof peer === 'string' && this.done) return
      this.addPeer(peer, source)
    })

    this.discovery.on('trackerAnnounce', () => {
      this.emit('trackerAnnounce')
    })

    this.discovery.on('dhtAnnounce', () => {
      this.emit('dhtAnnounce')
    })

    this.discovery.on('warning', (err) => {
      this.emit('warning', err)
    })

    this._noPeersIntervalId = setInterval(() => {
      if (this.destroyed) return

      const counters = {
        [Peer.SOURCE_TRACKER]: {
          enabled: !!this.client.tracker,
          numPeers: 0
        },
        [Peer.SOURCE_DHT]: {
          enabled: !!this.client.dht,
          numPeers: 0
        },
        [Peer.SOURCE_LSD]: {
          enabled: !!this.client.lsd,
          numPeers: 0
        },
        [Peer.SOURCE_UT_PEX]: {
          enabled: (this.client.utPex && typeof utPex === 'function'),
          numPeers: 0
        }
      }
      for (const peer of Object.values(this._peers)) {
        const counter = counters[peer.source]
        if (typeof counter !== 'undefined') counter.numPeers++
      }
      for (const source of Object.keys(counters)) {
        const counter = counters[source]
        if (counter.enabled && counter.numPeers === 0) this.emit('noPeers', source)
      }
    }, this._noPeersIntervalTime)
    if (this._noPeersIntervalId.unref) this._noPeersIntervalId.unref()
  }

  _getMetadataFromServer () {
    // to allow function hoisting
    const self = this

    const urls = Array.isArray(this.xs) ? this.xs : [this.xs]

    const tasks = urls.map(url => cb => {
      getMetadataFromURL(url, cb)
    })
    parallel(tasks)

    function getMetadataFromURL (url, cb) {
      if (url.indexOf('http://') !== 0 && url.indexOf('https://') !== 0) {
        self.emit('warning', new Error(`skipping non-http xs param: ${url}`))
        return cb(null)
      }

      const opts = {
        url,
        method: 'GET',
        headers: {
          'user-agent': USER_AGENT
        }
      }
      let req
      try {
        req = get.concat(opts, onResponse)
      } catch (err) {
        self.emit('warning', new Error(`skipping invalid url xs param: ${url}`))
        return cb(null)
      }

      self._xsRequests.push(req)

      function onResponse (err, res, torrent) {
        if (self.destroyed) return cb(null)
        if (self.metadata) return cb(null)

        if (err) {
          self.emit('warning', new Error(`http error from xs param: ${url}`))
          return cb(null)
        }
        if (res.statusCode !== 200) {
          self.emit('warning', new Error(`non-200 status code ${res.statusCode} from xs param: ${url}`))
          return cb(null)
        }

        let parsedTorrent
        try {
          parsedTorrent = parseTorrent(torrent)
        } catch (err) {}

        if (!parsedTorrent) {
          self.emit('warning', new Error(`got invalid torrent file from xs param: ${url}`))
          return cb(null)
        }

        if (parsedTorrent.infoHash !== self.infoHash) {
          self.emit('warning', new Error(`got torrent file with incorrect info hash from xs param: ${url}`))
          return cb(null)
        }

        self._onMetadata(parsedTorrent)
        cb(null)
      }
    }
  }

  /**
   * Called when the full torrent metadata is received.
   */
  _onMetadata (metadata) {
    if (this.metadata || this.destroyed) return
    this._debug('got metadata')

    this._xsRequests.forEach(req => {
      req.abort()
    })
    this._xsRequests = []

    let parsedTorrent
    if (metadata && metadata.infoHash) {
      // `metadata` is a parsed torrent (from parse-torrent module)
      parsedTorrent = metadata
    } else {
      try {
        parsedTorrent = parseTorrent(metadata)
      } catch (err) {
        return this._destroy(err)
      }
    }

    this._processParsedTorrent(parsedTorrent)
    this.metadata = this.torrentFile

    // add web seed urls (BEP19)
    if (this.client.enableWebSeeds) {
      this.urlList.forEach(url => {
        this.addWebSeed(url)
      })
    }

    this._rarityMap = new RarityMap(this)

    this.files = this.files.map(file => new File(this, file))

    let rawStore = this._preloadedStore
    if (!rawStore) {
      rawStore = new this._store(this.pieceLength, {
        ...this.storeOpts,
        torrent: this,
        path: this.path,
        files: this.files,
        length: this.length,
        name: this.name + ' - ' + this.infoHash.slice(0, 8),
        addUID: this.addUID
      })
    }

    // don't use the cache if the store is already in memory
    if (this._storeCacheSlots > 0 && !(rawStore instanceof MemoryChunkStore)) {
      rawStore = new CacheChunkStore(rawStore, {
        max: this._storeCacheSlots
      })
    }

    this.store = new ImmediateChunkStore(
      rawStore
    )

    // Select only specified files (BEP53) http://www.bittorrent.org/beps/bep_0053.html
    if (this.so) {
      this.files.forEach((v, i) => {
        if (this.so.includes(i)) {
          this.files[i].select()
        } else {
          this.files[i].deselect()
        }
      })
    } else {
      // start off selecting the entire torrent with low priority
      if (this.pieces.length !== 0) {
        this.select(0, this.pieces.length - 1, false)
      }
    }

    this._hashes = this.pieces

    this.pieces = this.pieces.map((hash, i) => {
      const pieceLength = (i === this.pieces.length - 1)
        ? this.lastPieceLength
        : this.pieceLength
      return new Piece(pieceLength)
    })

    this._reservations = this.pieces.map(() => [])

    this.bitfield = new BitField(this.pieces.length)

    this.wires.forEach(wire => {
      // If we didn't have the metadata at the time ut_metadata was initialized for this
      // wire, we still want to make it available to the peer in case they request it.
      if (wire.ut_metadata) wire.ut_metadata.setMetadata(this.metadata)

      this._onWireWithMetadata(wire)
    })

    // Emit 'metadata' before 'ready' and 'done'
    this.emit('metadata')

    // User might destroy torrent in response to 'metadata' event
    if (this.destroyed) return

    if (this.skipVerify) {
      // Skip verifying exisitng data and just assume it's correct
      this._markAllVerified()
      this._onStore()
    } else {
      const onPiecesVerified = (err) => {
        if (err) return this._destroy(err)
        this._debug('done verifying')
        this._onStore()
      }

      this._debug('verifying existing torrent data')
      if (this._fileModtimes && this._store === FSChunkStore) {
        // don't verify if the files haven't been modified since we last checked
        this.getFileModtimes((err, fileModtimes) => {
          if (err) return this._destroy(err)

          const unchanged = this.files.map((_, index) => fileModtimes[index] === this._fileModtimes[index]).every(x => x)

          if (unchanged) {
            this._markAllVerified()
            this._onStore()
          } else {
            this._verifyPieces(onPiecesVerified)
          }
        })
      } else {
        this._verifyPieces(onPiecesVerified)
      }
    }
  }

  /*
   * TODO: remove this
   * Gets the last modified time of every file on disk for this torrent.
   * Only valid in Node, not in the browser.
   */
  getFileModtimes (cb) {
    const ret = []
    parallelLimit(this.files.map((file, index) => cb => {
      const filePath = this.addUID ? path.join(this.name + ' - ' + this.infoHash.slice(0, 8)) : path.join(this.path, file.path)
      fs.stat(filePath, (err, stat) => {
        if (err && err.code !== 'ENOENT') return cb(err)
        ret[index] = stat && stat.mtime.getTime()
        cb(null)
      })
    }), FILESYSTEM_CONCURRENCY, err => {
      this._debug('done getting file modtimes')
      cb(err, ret)
    })
  }

  _verifyPieces (cb) {
    parallelLimit(this.pieces.map((piece, index) => cb => {
      if (this.destroyed) return cb(new Error('torrent is destroyed'))

      const getOpts = {}
      // Specify length for the last piece in case it is zero-padded
      if (index === this.pieces.length - 1) {
        getOpts.length = this.lastPieceLength
      }
      this.store.get(index, getOpts, (err, buf) => {
        if (this.destroyed) return cb(new Error('torrent is destroyed'))

        if (err) return queueMicrotask(() => cb(null)) // ignore error
        sha1(buf, hash => {
          if (this.destroyed) return cb(new Error('torrent is destroyed'))

          if (hash === this._hashes[index]) {
            this._debug('piece verified %s', index)
            this._markVerified(index)
          } else {
            this._markUnverified(index)
            this._debug('piece invalid %s', index)
          }
          cb(null)
        })
      })
    }), FILESYSTEM_CONCURRENCY, cb)
  }

  rescanFiles (cb) {
    if (this.destroyed) throw new Error('torrent is destroyed')
    if (!cb) cb = noop

    this._verifyPieces((err) => {
      if (err) {
        this._destroy(err)
        return cb(err)
      }

      this._checkDone()
      cb(null)
    })
  }

  _markAllVerified () {
    for (let index = 0; index < this.pieces.length; index++) {
      this._markVerified(index)
    }
  }

  _markVerified (index) {
    this.pieces[index] = null
    this._reservations[index] = null
    this.bitfield.set(index, true)
  }

<<<<<<< HEAD
  _hasAllPieces () {
    for (let index = 0; index < this.pieces.length; index++) {
      if (!this.bitfield.get(index)) return false
    }
    return true
  }

  _hasNoPieces () {
    return !this._hasMorePieces(0)
  }

  _hasMorePieces (threshold) {
    let count = 0
    for (let index = 0; index < this.pieces.length; index++) {
      if (this.bitfield.get(index)) {
        count += 1
        if (count > threshold) return true
      }
    }
    return false
=======
  _markUnverified (index) {
    const len = (index === this.pieces.length - 1)
      ? this.lastPieceLength
      : this.pieceLength
    this.pieces[index] = new Piece(len)
    this.bitfield.set(index, false)
    this.select(index, index, 1)
    this.files.forEach(file => {
      if (file.done && file.includes(index)) file.done = false
    })
>>>>>>> 47457393
  }

  /**
   * Called when the metadata, listening server, and underlying chunk store is initialized.
   */
  _onStore () {
    if (this.destroyed) return
    this._debug('on store')

    // Start discovery before emitting 'ready'
    this._startDiscovery()

    this.ready = true
    this.emit('ready')

    // Files may start out done if the file was already in the store
    this._checkDone()

    // In case any selections were made before torrent was ready
    this._updateSelections()
  }

  destroy (opts, cb) {
    if (typeof opts === 'function') return this.destroy(null, opts)

    this._destroy(null, opts, cb)
  }

  _destroy (err, opts, cb) {
    if (typeof opts === 'function') return this._destroy(err, null, opts)
    if (this.destroyed) return
    this.destroyed = true
    this._debug('destroy')

    this.client._remove(this)

    clearInterval(this._rechokeIntervalId)

    clearInterval(this._noPeersIntervalId)

    this._xsRequests.forEach(req => {
      req.abort()
    })

    if (this._rarityMap) {
      this._rarityMap.destroy()
    }

    for (const id in this._peers) {
      this.removePeer(id)
    }

    this.files.forEach(file => {
      if (file instanceof File) file._destroy()
    })

    const tasks = this._servers.map(server => cb => {
      server.destroy(cb)
    })

    if (this.discovery) {
      tasks.push(cb => {
        this.discovery.destroy(cb)
      })
    }

    if (this.store) {
      let destroyStore = this._destroyStoreOnDestroy
      if (opts && opts.destroyStore !== undefined) {
        destroyStore = opts.destroyStore
      }
      tasks.push(cb => {
        if (destroyStore) {
          this.store.destroy(cb)
        } else {
          this.store.close(cb)
        }
      })
    }

    parallel(tasks, cb)

    if (err) {
      // Torrent errors are emitted at `torrent.on('error')`. If there are no 'error'
      // event handlers on the torrent instance, then the error will be emitted at
      // `client.on('error')`. This prevents throwing an uncaught exception
      // (unhandled 'error' event), but it makes it impossible to distinguish client
      // errors versus torrent errors. Torrent errors are not fatal, and the client
      // is still usable afterwards. Therefore, always listen for errors in both
      // places (`client.on('error')` and `torrent.on('error')`).
      if (this.listenerCount('error') === 0) {
        this.client.emit('error', err)
      } else {
        this.emit('error', err)
      }
    }

    this.emit('close')

    this.client = null
    this.files = []
    this.discovery = null
    this.store = null
    this._rarityMap = null
    this._peers = null
    this._servers = null
    this._xsRequests = null
  }

  addPeer (peer, source) {
    if (this.destroyed) throw new Error('torrent is destroyed')
    if (!this.infoHash) throw new Error('addPeer() must not be called before the `infoHash` event')

    let host

    if (this.client.blocked) {
      if (typeof peer === 'string') {
        let parts
        try {
          parts = addrToIPPort(peer)
        } catch (e) {
          this._debug('ignoring peer: invalid %s', peer)
          this.emit('invalidPeer', peer)
          return false
        }
        host = parts[0]
      } else if (typeof peer.remoteAddress === 'string') {
        host = peer.remoteAddress
      }

      if (host && this.client.blocked.contains(host)) {
        this._debug('ignoring peer: blocked %s', peer)
        if (typeof peer !== 'string') peer.destroy()
        this.emit('blockedPeer', peer)
        return false
      }
    }

    // if the utp connection fails to connect, then it is replaced with a tcp connection to the same ip:port

    const type = (this.client.utp && this._isIPv4(host)) ? 'utp' : 'tcp'
    const wasAdded = !!this._addPeer(peer, type, source)

    if (wasAdded) {
      this.emit('peer', peer)
    } else {
      this.emit('invalidPeer', peer)
    }
    return wasAdded
  }

  _addPeer (peer, type, source) {
    if (this.destroyed) {
      if (typeof peer !== 'string') peer.destroy()
      return null
    }
    if (typeof peer === 'string' && !this._validAddr(peer)) {
      this._debug('ignoring peer: invalid %s', peer)
      return null
    }

    const id = (peer && peer.id) || peer
    if (this._peers[id]) {
      this._debug('ignoring peer: duplicate (%s)', id)
      if (typeof peer !== 'string') peer.destroy()
      return null
    }

    if (this.paused) {
      this._debug('ignoring peer: torrent is paused')
      if (typeof peer !== 'string') peer.destroy()
      return null
    }

    this._debug('add peer %s', id)

    let newPeer
    if (typeof peer === 'string') {
      // `peer` is an addr ("ip:port" string)
      newPeer = type === 'utp'
<<<<<<< HEAD
        ? Peer.createUTPOutgoingPeer(peer, this, this.client.throttleGroups)
        : Peer.createTCPOutgoingPeer(peer, this, this.client.throttleGroups)
    } else {
      // `peer` is a WebRTC connection (simple-peer)
      newPeer = Peer.createWebRTCPeer(peer, this, this.client.throttleGroups)
=======
        ? Peer.createUTPOutgoingPeer(peer, this, source)
        : Peer.createTCPOutgoingPeer(peer, this, source)
    } else {
      // `peer` is a WebRTC connection (simple-peer)
      newPeer = Peer.createWebRTCPeer(peer, this, source)
>>>>>>> 47457393
    }

    this._registerPeer(newPeer)

    if (typeof peer === 'string') {
      // `peer` is an addr ("ip:port" string)
      this._queue.push(newPeer)
      this._drain()
    }

    return newPeer
  }

  addWebSeed (urlOrConn) {
    if (this.destroyed) throw new Error('torrent is destroyed')

    let id
    let conn
    if (typeof urlOrConn === 'string') {
      id = urlOrConn

      if (!/^https?:\/\/.+/.test(id)) {
        this.emit('warning', new Error(`ignoring invalid web seed: ${id}`))
        this.emit('invalidPeer', id)
        return
      }

      if (this._peers[id]) {
        this.emit('warning', new Error(`ignoring duplicate web seed: ${id}`))
        this.emit('invalidPeer', id)
        return
      }

      conn = new WebConn(id, this)
    } else if (urlOrConn && typeof urlOrConn.connId === 'string') {
      conn = urlOrConn
      id = conn.connId

      if (this._peers[id]) {
        this.emit('warning', new Error(`ignoring duplicate web seed: ${id}`))
        this.emit('invalidPeer', id)
        return
      }
    } else {
      this.emit('warning', new Error('addWebSeed must be passed a string or connection object with id property'))
      return
    }

    this._debug('add web seed %s', id)

    const newPeer = Peer.createWebSeedPeer(conn, id, this, this.client.throttleGroups)

    this._registerPeer(newPeer)

    this.emit('peer', id)
  }

  /**
   * Called whenever a new incoming TCP peer connects to this torrent swarm. Called with a
   * peer that has already sent a handshake.
   */
  _addIncomingPeer (peer) {
    if (this.destroyed) return peer.destroy(new Error('torrent is destroyed'))
    if (this.paused) return peer.destroy(new Error('torrent is paused'))

    this._debug('add incoming peer %s', peer.id)

    this._registerPeer(peer)
  }

  _registerPeer (newPeer) {
    newPeer.on('download', downloaded => {
      if (this.destroyed) return
      this.received += downloaded
      this._downloadSpeed(downloaded)
      this.client._downloadSpeed(downloaded)
      this.emit('download', downloaded)
      if (this.destroyed) return
      this.client.emit('download', downloaded)
    })

    newPeer.on('upload', uploaded => {
      if (this.destroyed) return
      this.uploaded += uploaded
      this._uploadSpeed(uploaded)
      this.client._uploadSpeed(uploaded)
      this.emit('upload', uploaded)
      if (this.destroyed) return
      this.client.emit('upload', uploaded)
    })

    this._peers[newPeer.id] = newPeer
    this._peersLength += 1
  }

  removePeer (peer) {
    const id = (peer && peer.id) || peer
    peer = this._peers[id]

    if (!peer) return

    this._debug('removePeer %s', id)

    delete this._peers[id]
    this._peersLength -= 1

    peer.destroy()

    // If torrent swarm was at capacity before, try to open a new connection now
    this._drain()
  }

  select (start, end, priority, notify) {
    if (this.destroyed) throw new Error('torrent is destroyed')

    if (start < 0 || end < start || this.pieces.length <= end) {
      throw new Error(`invalid selection ${start} : ${end}`)
    }
    priority = Number(priority) || 0

    this._debug('select %s-%s (priority %s)', start, end, priority)

    this._selections.push({
      from: start,
      to: end,
      offset: 0,
      priority,
      notify: notify || noop
    })

    this._selections.sort((a, b) => b.priority - a.priority)

    this._updateSelections()
  }

  deselect (start, end, priority) {
    if (this.destroyed) throw new Error('torrent is destroyed')

    priority = Number(priority) || 0
    this._debug('deselect %s-%s (priority %s)', start, end, priority)

    for (let i = 0; i < this._selections.length; ++i) {
      const s = this._selections[i]
      if (s.from === start && s.to === end && s.priority === priority) {
        this._selections.splice(i, 1)
        break
      }
    }

    this._updateSelections()
  }

  critical (start, end) {
    if (this.destroyed) throw new Error('torrent is destroyed')

    this._debug('critical %s-%s', start, end)

    for (let i = start; i <= end; ++i) {
      this._critical[i] = true
    }

    this._updateSelections()
  }

  _onWire (wire, addr) {
    this._debug('got wire %s (%s)', wire._debugId, addr || 'Unknown')

    this.wires.push(wire)

    if (addr) {
      // Sometimes RTCPeerConnection.getStats() doesn't return an ip:port for peers
      const parts = addrToIPPort(addr)
      wire.remoteAddress = parts[0]
      wire.remotePort = parts[1]
    }

    // When peer sends PORT message, add that DHT node to routing table
    if (this.client.dht && this.client.dht.listening) {
      wire.on('port', port => {
        if (this.destroyed || this.client.dht.destroyed) {
          return
        }
        if (!wire.remoteAddress) {
          return this._debug('ignoring PORT from peer with no address')
        }
        if (port === 0 || port > 65536) {
          return this._debug('ignoring invalid PORT from peer')
        }

        this._debug('port: %s (from %s)', port, addr)
        this.client.dht.addNode({ host: wire.remoteAddress, port })
      })
    }

    wire.on('timeout', () => {
      this._debug('wire timeout (%s)', addr)
      // TODO: this might be destroying wires too eagerly
      wire.destroy()
    })

    // Timeout for piece requests to this peer
    if (wire.type !== 'webSeed') { // webseeds always send 'unhave' on http timeout
      wire.setTimeout(PIECE_TIMEOUT, true)
    }

    // Send KEEP-ALIVE (every 60s) so peers will not disconnect the wire
    wire.setKeepAlive(true)

    // use ut_metadata extension
    wire.use(utMetadata(this.metadata))

    wire.ut_metadata.on('warning', err => {
      this._debug('ut_metadata warning: %s', err.message)
    })

    if (!this.metadata) {
      wire.ut_metadata.on('metadata', metadata => {
        this._debug('got metadata via ut_metadata')
        this._onMetadata(metadata)
      })
      wire.ut_metadata.fetch()
    }

    // use ut_pex extension if the torrent is not flagged as private
    if (this.client.utPex && typeof utPex === 'function' && !this.private) {
      wire.use(utPex())

      wire.ut_pex.on('peer', peer => {
        // Only add potential new peers when we're not seeding
        if (this.done) return
        this._debug('ut_pex: got peer: %s (from %s)', peer, addr)
        this.addPeer(peer, Peer.SOURCE_UT_PEX)
      })

      wire.ut_pex.on('dropped', peer => {
        // the remote peer believes a given peer has been dropped from the torrent swarm.
        // if we're not currently connected to it, then remove it from the queue.
        const peerObj = this._peers[peer]
        if (peerObj && !peerObj.connected) {
          this._debug('ut_pex: dropped peer: %s (from %s)', peer, addr)
          this.removePeer(peer)
        }
      })

      wire.once('close', () => {
        // Stop sending updates to remote peer
        wire.ut_pex.reset()
      })
    }

    wire.use(ltDontHave())

    // Hook to allow user-defined `bittorrent-protocol` extensions
    // More info: https://github.com/webtorrent/bittorrent-protocol#extension-api
    this.emit('wire', wire, addr)

    if (this.metadata) {
      queueMicrotask(() => {
        // This allows wire.handshake() to be called (by Peer.onHandshake) before any
        // messages get sent on the wire
        this._onWireWithMetadata(wire)
      })
    }
  }

  _onWireWithMetadata (wire) {
    let timeoutId = null

    const onChokeTimeout = () => {
      if (this.destroyed || wire.destroyed) return

      if (this._numQueued > 2 * (this._numConns - this.numPeers) &&
        wire.amInterested) {
        wire.destroy()
      } else {
        timeoutId = setTimeout(onChokeTimeout, CHOKE_TIMEOUT)
        if (timeoutId.unref) timeoutId.unref()
      }
    }

    let i
    const updateSeedStatus = () => {
      if (wire.peerPieces.buffer.length !== this.bitfield.buffer.length) return
      for (i = 0; i < this.pieces.length; ++i) {
        if (!wire.peerPieces.get(i)) return
      }
      wire.isSeeder = true
      wire.choke() // always choke seeders
    }

    wire.on('bitfield', () => {
      updateSeedStatus()
      this._update()
      this._updateWireInterest(wire)
    })

    wire.on('have', () => {
      updateSeedStatus()
      this._update()
      this._updateWireInterest(wire)
    })

    wire.lt_donthave.on('donthave', () => {
      updateSeedStatus()
      this._update()
      this._updateWireInterest(wire)
    })

    // fast extension (BEP6)
    wire.on('have-all', () => {
      wire.isSeeder = true
      wire.choke() // always choke seeders
      this._update()
      this._updateWireInterest(wire)
    })

    // fast extension (BEP6)
    wire.on('have-none', () => {
      wire.isSeeder = false
      this._update()
      this._updateWireInterest(wire)
    })

    // fast extension (BEP6)
    wire.on('allowed-fast', (index) => {
      this._update()
    })

    wire.once('interested', () => {
      wire.unchoke()
    })

    wire.once('close', () => {
      clearTimeout(timeoutId)
    })

    wire.on('choke', () => {
      clearTimeout(timeoutId)
      timeoutId = setTimeout(onChokeTimeout, CHOKE_TIMEOUT)
      if (timeoutId.unref) timeoutId.unref()
    })

    wire.on('unchoke', () => {
      clearTimeout(timeoutId)
      this._update()
    })

    wire.on('request', (index, offset, length, cb) => {
      if (length > MAX_BLOCK_LENGTH) {
        // Per spec, disconnect from peers that request >128KB
        return wire.destroy()
      }
      if (this.pieces[index]) return
      this.store.get(index, { offset, length }, cb)
    })

    // always send bitfield or equivalent fast extension message (required)
    if (wire.hasFast && this._hasAllPieces()) wire.haveAll()
    else if (wire.hasFast && this._hasNoPieces()) wire.haveNone()
    else wire.bitfield(this.bitfield)

    // initialize interest in case bitfield message was already received before above handler was registered
    this._updateWireInterest(wire)

    // Send PORT message to peers that support DHT
    if (wire.peerExtensions.dht && this.client.dht && this.client.dht.listening) {
      wire.port(this.client.dht.address().port)
    }

    if (wire.type !== 'webSeed') { // do not choke on webseeds
      timeoutId = setTimeout(onChokeTimeout, CHOKE_TIMEOUT)
      if (timeoutId.unref) timeoutId.unref()
    }

    wire.isSeeder = false
    updateSeedStatus()
  }

  /**
   * Called on selection changes.
   */
  _updateSelections () {
    if (!this.ready || this.destroyed) return

    queueMicrotask(() => {
      this._gcSelections()
    })
    this._updateInterest()
    this._update()
  }

  /**
   * Garbage collect selections with respect to the store's current state.
   */
  _gcSelections () {
    for (let i = 0; i < this._selections.length; ++i) {
      const s = this._selections[i]
      const oldOffset = s.offset

      // check for newly downloaded pieces in selection
      while (this.bitfield.get(s.from + s.offset) && s.from + s.offset < s.to) {
        s.offset += 1
      }

      if (oldOffset !== s.offset) s.notify()
      if (s.to !== s.from + s.offset) continue
      if (!this.bitfield.get(s.from + s.offset)) continue

      this._selections.splice(i, 1) // remove fully downloaded selection
      i -= 1 // decrement i to offset splice

      s.notify()
      this._updateInterest()
    }

    if (!this._selections.length) this.emit('idle')
  }

  /**
   * Update interested status for all peers.
   */
  _updateInterest () {
    const prev = this._amInterested
    this._amInterested = !!this._selections.length

    this.wires.forEach(wire => this._updateWireInterest(wire))

    if (prev === this._amInterested) return
    if (this._amInterested) this.emit('interested')
    else this.emit('uninterested')
  }

  _updateWireInterest (wire) {
    let interested = false
    for (let index = 0; index < this.pieces.length; ++index) {
      if (this.pieces[index] && wire.peerPieces.get(index)) {
        interested = true
        break
      }
    }

    if (interested) wire.interested()
    else wire.uninterested()
  }

  /**
   * Heartbeat to update all peers and their requests.
   */
  _update () {
    if (this.destroyed) return

    // update wires in random order for better request distribution
    const ite = randomIterate(this.wires)
    let wire
    while ((wire = ite())) {
      this._updateWireWrapper(wire)
    }
  }

  _updateWireWrapper (wire) {
    const self = this

    if (typeof window !== 'undefined' && typeof window.requestIdleCallback === 'function') {
      window.requestIdleCallback(() => { self._updateWire(wire) }, { timeout: 250 })
    } else {
      self._updateWire(wire)
    }
  }

  /**
   * Attempts to update a peer's requests
   */
  _updateWire (wire) {
    // to allow function hoisting
    const self = this

    const minOutstandingRequests = getBlockPipelineLength(wire, PIPELINE_MIN_DURATION)
    if (wire.requests.length >= minOutstandingRequests) return
    const maxOutstandingRequests = getBlockPipelineLength(wire, PIPELINE_MAX_DURATION)

    if (wire.peerChoking) {
      if (wire.hasFast && wire.peerAllowedFastSet.length > 0 &&
        !this._hasMorePieces(wire.peerAllowedFastSet.length - 1)) {
        requestAllowedFastSet()
      }
      return
    }

    if (!wire.downloaded) return validateWire()

    trySelectWire(false) || trySelectWire(true)

    function requestAllowedFastSet () {
      if (wire.requests.length >= maxOutstandingRequests) return false

      for (const piece of wire.peerAllowedFastSet) {
        if (wire.peerPieces.get(piece) && !self.bitfield.get(piece)) {
          while (self._request(wire, piece, false) &&
            wire.requests.length < maxOutstandingRequests) {
            // body intentionally empty
            // request all non-reserved blocks in this piece
          }
        }

        if (wire.requests.length < maxOutstandingRequests) continue

        return true
      }

      return false
    }

    function genPieceFilterFunc (start, end, tried, rank) {
      return i => i >= start && i <= end && !(i in tried) && wire.peerPieces.get(i) && (!rank || rank(i))
    }

    // TODO: Do we need both validateWire and trySelectWire?
    function validateWire () {
      if (wire.requests.length) return

      let i = self._selections.length
      while (i--) {
        const next = self._selections[i]
        let piece
        if (self.strategy === 'rarest') {
          const start = next.from + next.offset
          const end = next.to
          const len = end - start + 1
          const tried = {}
          let tries = 0
          const filter = genPieceFilterFunc(start, end, tried)

          while (tries < len) {
            piece = self._rarityMap.getRarestPiece(filter)
            if (piece < 0) break
            if (self._request(wire, piece, false)) return
            tried[piece] = true
            tries += 1
          }
        } else {
          for (piece = next.to; piece >= next.from + next.offset; --piece) {
            if (!wire.peerPieces.get(piece)) continue
            if (self._request(wire, piece, false)) return
          }
        }
      }

      // TODO: wire failed to validate as useful; should we close it?
      // probably not, since 'have' and 'bitfield' messages might be coming
    }

    function speedRanker () {
      const speed = wire.downloadSpeed() || 1
      if (speed > SPEED_THRESHOLD) return () => true

      const secs = Math.max(1, wire.requests.length) * Piece.BLOCK_LENGTH / speed
      let tries = 10
      let ptr = 0

      return index => {
        if (!tries || self.bitfield.get(index)) return true

        let missing = self.pieces[index].missing

        for (; ptr < self.wires.length; ptr++) {
          const otherWire = self.wires[ptr]
          const otherSpeed = otherWire.downloadSpeed()

          if (otherSpeed < SPEED_THRESHOLD) continue
          if (otherSpeed <= speed) continue
          if (!otherWire.peerPieces.get(index)) continue
          if ((missing -= otherSpeed * secs) > 0) continue

          tries--
          return false
        }

        return true
      }
    }

    function shufflePriority (i) {
      let last = i
      for (let j = i; j < self._selections.length && self._selections[j].priority; j++) {
        last = j
      }
      const tmp = self._selections[i]
      self._selections[i] = self._selections[last]
      self._selections[last] = tmp
    }

    function trySelectWire (hotswap) {
      if (wire.requests.length >= maxOutstandingRequests) return true
      const rank = speedRanker()

      for (let i = 0; i < self._selections.length; i++) {
        const next = self._selections[i]

        let piece
        if (self.strategy === 'rarest') {
          const start = next.from + next.offset
          const end = next.to
          const len = end - start + 1
          const tried = {}
          let tries = 0
          const filter = genPieceFilterFunc(start, end, tried, rank)

          while (tries < len) {
            piece = self._rarityMap.getRarestPiece(filter)
            if (piece < 0) break

            while (self._request(wire, piece, self._critical[piece] || hotswap) &&
              wire.requests.length < maxOutstandingRequests) {
              // body intentionally empty
              // request all non-reserved blocks in this piece
            }

            if (wire.requests.length < maxOutstandingRequests) {
              tried[piece] = true
              tries++
              continue
            }

            if (next.priority) shufflePriority(i)
            return true
          }
        } else {
          for (piece = next.from + next.offset; piece <= next.to; piece++) {
            if (!wire.peerPieces.get(piece) || !rank(piece)) continue

            while (self._request(wire, piece, self._critical[piece] || hotswap) &&
              wire.requests.length < maxOutstandingRequests) {
              // body intentionally empty
              // request all non-reserved blocks in piece
            }

            if (wire.requests.length < maxOutstandingRequests) continue

            if (next.priority) shufflePriority(i)
            return true
          }
        }
      }

      return false
    }
  }

  /**
   * Called periodically to update the choked status of all peers, handling optimistic
   * unchoking as described in BEP3.
   */
  _rechoke () {
    if (!this.ready) return

    // wires in increasing order of quality (pop() gives next best peer)
    const wireStack =
      this.wires
        .map(wire => ({ wire, random: Math.random() })) // insert a random seed for randomizing the sort
        .sort((objA, objB) => {
          const wireA = objA.wire
          const wireB = objB.wire

          // prefer peers that send us data faster
          if (wireA.downloadSpeed() !== wireB.downloadSpeed()) {
            return wireA.downloadSpeed() - wireB.downloadSpeed()
          }

          // then prefer peers that can download data from us faster
          if (wireA.uploadSpeed() !== wireB.uploadSpeed()) {
            return wireA.uploadSpeed() - wireB.uploadSpeed()
          }

          // then prefer already unchoked peers (to minimize fibrillation)
          if (wireA.amChoking !== wireB.amChoking) {
            return wireA.amChoking ? -1 : 1 // choking < unchoked
          }

          // otherwise random order
          return objA.random - objB.random
        })
        .map(obj => obj.wire) // return array of wires (remove random seed)

    if (this._rechokeOptimisticTime <= 0) {
      // clear old optimistic peer, so it can be rechoked normally and then replaced
      this._rechokeOptimisticWire = null
    } else {
      this._rechokeOptimisticTime -= 1
    }

    let numInterestedUnchoked = 0
    // leave one rechoke slot open for optimistic unchoking
    while (wireStack.length > 0 && numInterestedUnchoked < this._rechokeNumSlots - 1) {
      const wire = wireStack.pop() // next best quality peer

      if (wire.isSeeder || wire === this._rechokeOptimisticWire) {
        continue
      }

      wire.unchoke()

      // only stop unchoking once we fill the slots with interested peers that will actually download
      if (wire.peerInterested) {
        numInterestedUnchoked++
      }
    }

    // fill optimistic unchoke slot if empty
    if (this._rechokeOptimisticWire === null && this._rechokeNumSlots > 0) {
      // don't optimistically unchoke uninterested peers
      const remaining = wireStack.filter(wire => wire.peerInterested)

      if (remaining.length > 0) {
        // select random remaining (not yet unchoked) peer
        const newOptimisticPeer = remaining[randomInt(remaining.length)]

        newOptimisticPeer.unchoke()

        this._rechokeOptimisticWire = newOptimisticPeer

        this._rechokeOptimisticTime = RECHOKE_OPTIMISTIC_DURATION
      }
    }

    // choke the rest
    wireStack
      .filter(wire => wire !== this._rechokeOptimisticWire) // except the optimistically unchoked peer
      .forEach(wire => wire.choke())
  }

  /**
   * Attempts to cancel a slow block request from another wire such that the
   * given wire may effectively swap out the request for one of its own.
   */
  _hotswap (wire, index) {
    const speed = wire.downloadSpeed()
    if (speed < Piece.BLOCK_LENGTH) return false
    if (!this._reservations[index]) return false

    const r = this._reservations[index]
    if (!r) {
      return false
    }

    let minSpeed = Infinity
    let minWire

    let i
    for (i = 0; i < r.length; i++) {
      const otherWire = r[i]
      if (!otherWire || otherWire === wire) continue

      const otherSpeed = otherWire.downloadSpeed()
      if (otherSpeed >= SPEED_THRESHOLD) continue
      if (2 * otherSpeed > speed || otherSpeed > minSpeed) continue

      minWire = otherWire
      minSpeed = otherSpeed
    }

    if (!minWire) return false

    for (i = 0; i < r.length; i++) {
      if (r[i] === minWire) r[i] = null
    }

    for (i = 0; i < minWire.requests.length; i++) {
      const req = minWire.requests[i]
      if (req.piece !== index) continue

      this.pieces[index].cancel((req.offset / Piece.BLOCK_LENGTH) | 0)
    }

    this.emit('hotswap', minWire, wire, index)
    return true
  }

  /**
   * Attempts to request a block from the given wire.
   */
  _request (wire, index, hotswap) {
    const self = this
    const numRequests = wire.requests.length
    const isWebSeed = wire.type === 'webSeed'

    if (self.bitfield.get(index)) return false

    const maxOutstandingRequests = isWebSeed
      ? Math.min(
          getPiecePipelineLength(wire, PIPELINE_MAX_DURATION, self.pieceLength),
          self.maxWebConns
        )
      : getBlockPipelineLength(wire, PIPELINE_MAX_DURATION)

    if (numRequests >= maxOutstandingRequests) return false
    // var endGame = (wire.requests.length === 0 && self.store.numMissing < 30)

    const piece = self.pieces[index]
    let reservation = isWebSeed ? piece.reserveRemaining() : piece.reserve()

    if (reservation === -1 && hotswap && self._hotswap(wire, index)) {
      reservation = isWebSeed ? piece.reserveRemaining() : piece.reserve()
    }
    if (reservation === -1) return false

    let r = self._reservations[index]
    if (!r) r = self._reservations[index] = []
    let i = r.indexOf(null)
    if (i === -1) i = r.length
    r[i] = wire

    const chunkOffset = piece.chunkOffset(reservation)
    const chunkLength = isWebSeed ? piece.chunkLengthRemaining(reservation) : piece.chunkLength(reservation)

    wire.request(index, chunkOffset, chunkLength, function onChunk (err, chunk) {
      if (self.destroyed) return

      // TODO: what is this for?
      if (!self.ready) return self.once('ready', () => { onChunk(err, chunk) })

      if (r[i] === wire) r[i] = null

      if (piece !== self.pieces[index]) return onUpdateTick()

      if (err) {
        self._debug(
          'error getting piece %s (offset: %s length: %s) from %s: %s',
          index, chunkOffset, chunkLength, `${wire.remoteAddress}:${wire.remotePort}`,
          err.message
        )
        isWebSeed ? piece.cancelRemaining(reservation) : piece.cancel(reservation)
        onUpdateTick()
        return
      }

      self._debug(
        'got piece %s (offset: %s length: %s) from %s',
        index, chunkOffset, chunkLength, `${wire.remoteAddress}:${wire.remotePort}`
      )

      if (!piece.set(reservation, chunk, wire)) return onUpdateTick()

      const buf = piece.flush()

      // TODO: might need to set self.pieces[index] = null here since sha1 is async

      sha1(buf, hash => {
        if (self.destroyed) return

        if (hash === self._hashes[index]) {
          self._debug('piece verified %s', index)

          self.store.put(index, buf, err => {
            if (err) {
              self._destroy(err)
              return
            } else {
              self.pieces[index] = null
              self._markVerified(index)
              self.wires.forEach(wire => {
                wire.have(index)
              })
            }
            // We also check `self.destroyed` since `torrent.destroy()` could have been
            // called in the `torrent.on('done')` handler, triggered by `_checkDone()`.
            if (self._checkDone() && !self.destroyed) self.discovery.complete()
            onUpdateTick()
          })
        } else {
          self.pieces[index] = new Piece(piece.length)
          self.emit('warning', new Error(`Piece ${index} failed verification`))
          onUpdateTick()
        }
      })
    })

    function onUpdateTick () {
      queueMicrotask(() => { self._update() })
    }

    return true
  }

  _checkDone () {
    if (this.destroyed) return

    // are any new files done?
    this.files.forEach(file => {
      if (file.done) return
      for (let i = file._startPiece; i <= file._endPiece; ++i) {
        if (!this.bitfield.get(i)) return
      }
      file.done = true
      file.emit('done')
      this._debug(`file done: ${file.name}`)
    })

    // is the torrent done? (if all current selections are satisfied, or there are
    // no selections, then torrent is done)
    let done = true

    for (const selection of this._selections) {
      for (let piece = selection.from; piece <= selection.to; piece++) {
        if (!this.bitfield.get(piece)) {
          done = false
          break
        }
      }
      if (!done) break
    }

    if (!this.done && done) {
      this.done = true
      this._debug(`torrent done: ${this.infoHash}`)
      this.emit('done')
    } else {
      this.done = false
    }
    this._gcSelections()

    return done
  }

  load (streams, cb) {
    if (this.destroyed) throw new Error('torrent is destroyed')
    if (!this.ready) return this.once('ready', () => { this.load(streams, cb) })

    if (!Array.isArray(streams)) streams = [streams]
    if (!cb) cb = noop

    const readable = new MultiStream(streams)
    const writable = new ChunkStoreWriteStream(this.store, this.pieceLength)

    pump(readable, writable, err => {
      if (err) return cb(err)
      this._markAllVerified()
      this._checkDone()
      cb(null)
    })
  }

  createServer (requestListener) {
    if (typeof Server !== 'function') throw new Error('node.js-only method')
    if (this.destroyed) throw new Error('torrent is destroyed')
    const server = new Server(this, requestListener)
    this._servers.push(server)
    return server
  }

  pause () {
    if (this.destroyed) return
    this._debug('pause')
    this.paused = true
  }

  resume () {
    if (this.destroyed) return
    this._debug('resume')
    this.paused = false
    this._drain()
  }

  _debug () {
    const args = [].slice.call(arguments)
    args[0] = `[${this.client ? this.client._debugId : 'No Client'}] [${this._debugId}] ${args[0]}`
    debug(...args)
  }

  /**
   * Pop a peer off the FIFO queue and connect to it. When _drain() gets called,
   * the queue will usually have only one peer in it, except when there are too
   * many peers (over `this.maxConns`) in which case they will just sit in the
   * queue until another connection closes.
   */
  _drain () {
    this._debug('_drain numConns %s maxConns %s', this._numConns, this.client.maxConns)
    if (typeof net.connect !== 'function' || this.destroyed || this.paused ||
        this._numConns >= this.client.maxConns) {
      return
    }
    this._debug('drain (%s queued, %s/%s peers)', this._numQueued, this.numPeers, this.client.maxConns)

    const peer = this._queue.shift()
    if (!peer) return // queue could be empty

    this._debug('%s connect attempt to %s', peer.type, peer.addr)

    const parts = addrToIPPort(peer.addr)
    const opts = {
      host: parts[0],
      port: parts[1]
    }

    if (this.client.utp && peer.type === Peer.TYPE_UTP_OUTGOING) {
      peer.conn = utp.connect(opts.port, opts.host)
    } else {
      peer.conn = net.connect(opts)
    }

    const conn = peer.conn

    conn.once('connect', () => { peer.onConnect() })
    conn.once('error', err => { peer.destroy(err) })
    peer.startConnectTimeout()

    // When connection closes, attempt reconnect after timeout (with exponential backoff)
    conn.on('close', () => {
      if (this.destroyed) return

      if (peer.retries >= RECONNECT_WAIT.length) {
        if (this.client.utp) {
          const newPeer = this._addPeer(peer.addr, 'tcp', peer.source)
          if (newPeer) newPeer.retries = 0
        } else {
          this._debug(
            'conn %s closed: will not re-add (max %s attempts)',
            peer.addr, RECONNECT_WAIT.length
          )
        }
        return
      }

      const ms = RECONNECT_WAIT[peer.retries]
      this._debug(
        'conn %s closed: will re-add to queue in %sms (attempt %s)',
        peer.addr, ms, peer.retries + 1
      )

      const reconnectTimeout = setTimeout(() => {
        if (this.destroyed) return
        const host = addrToIPPort(peer.addr)[0]
        const type = (this.client.utp && this._isIPv4(host)) ? 'utp' : 'tcp'
        const newPeer = this._addPeer(peer.addr, type, peer.source)
        if (newPeer) newPeer.retries = peer.retries + 1
      }, ms)
      if (reconnectTimeout.unref) reconnectTimeout.unref()
    })
  }

  /**
   * Returns `true` if string is valid IPv4/6 address.
   * @param {string} addr
   * @return {boolean}
   */
  _validAddr (addr) {
    let parts
    try {
      parts = addrToIPPort(addr)
    } catch (e) {
      return false
    }
    const host = parts[0]
    const port = parts[1]
    return port > 0 && port < 65535 &&
      !(host === '127.0.0.1' && port === this.client.torrentPort)
  }

  /**
   * Return `true` if string is a valid IPv4 address.
   * @param {string} addr
   * @return {boolean}
   */
  _isIPv4 (addr) {
    const IPv4Pattern = /^((?:[0-9]|[1-9][0-9]|1[0-9][0-9]|2[0-4][0-9]|25[0-5])[.]){3}(?:[0-9]|[1-9][0-9]|1[0-9][0-9]|2[0-4][0-9]|25[0-5])$/
    return IPv4Pattern.test(addr)
  }
}

function getBlockPipelineLength (wire, duration) {
  let length = 2 + Math.ceil(duration * wire.downloadSpeed() / Piece.BLOCK_LENGTH)

  // Honor reqq (maximum number of outstanding request messages) if specified by peer
  if (wire.peerExtendedHandshake) {
    const reqq = wire.peerExtendedHandshake.reqq
    if (typeof reqq === 'number' && reqq > 0) {
      length = Math.min(length, reqq)
    }
  }

  return length
}

function getPiecePipelineLength (wire, duration, pieceLength) {
  return 1 + Math.ceil(duration * wire.downloadSpeed() / pieceLength)
}

/**
 * Returns a random integer in [0,high)
 */
function randomInt (high) {
  return Math.random() * high | 0
}

function noop () {}

module.exports = Torrent<|MERGE_RESOLUTION|>--- conflicted
+++ resolved
@@ -687,28 +687,6 @@
     this.bitfield.set(index, true)
   }
 
-<<<<<<< HEAD
-  _hasAllPieces () {
-    for (let index = 0; index < this.pieces.length; index++) {
-      if (!this.bitfield.get(index)) return false
-    }
-    return true
-  }
-
-  _hasNoPieces () {
-    return !this._hasMorePieces(0)
-  }
-
-  _hasMorePieces (threshold) {
-    let count = 0
-    for (let index = 0; index < this.pieces.length; index++) {
-      if (this.bitfield.get(index)) {
-        count += 1
-        if (count > threshold) return true
-      }
-    }
-    return false
-=======
   _markUnverified (index) {
     const len = (index === this.pieces.length - 1)
       ? this.lastPieceLength
@@ -719,7 +697,28 @@
     this.files.forEach(file => {
       if (file.done && file.includes(index)) file.done = false
     })
->>>>>>> 47457393
+  }
+
+  _hasAllPieces () {
+    for (let index = 0; index < this.pieces.length; index++) {
+      if (!this.bitfield.get(index)) return false
+    }
+    return true
+  }
+
+  _hasNoPieces () {
+    return !this._hasMorePieces(0)
+  }
+
+  _hasMorePieces (threshold) {
+    let count = 0
+    for (let index = 0; index < this.pieces.length; index++) {
+      if (this.bitfield.get(index)) {
+        count += 1
+        if (count > threshold) return true
+      }
+    }
+    return false
   }
 
   /**
@@ -900,19 +899,11 @@
     if (typeof peer === 'string') {
       // `peer` is an addr ("ip:port" string)
       newPeer = type === 'utp'
-<<<<<<< HEAD
         ? Peer.createUTPOutgoingPeer(peer, this, this.client.throttleGroups)
         : Peer.createTCPOutgoingPeer(peer, this, this.client.throttleGroups)
     } else {
       // `peer` is a WebRTC connection (simple-peer)
       newPeer = Peer.createWebRTCPeer(peer, this, this.client.throttleGroups)
-=======
-        ? Peer.createUTPOutgoingPeer(peer, this, source)
-        : Peer.createTCPOutgoingPeer(peer, this, source)
-    } else {
-      // `peer` is a WebRTC connection (simple-peer)
-      newPeer = Peer.createWebRTCPeer(peer, this, source)
->>>>>>> 47457393
     }
 
     this._registerPeer(newPeer)
