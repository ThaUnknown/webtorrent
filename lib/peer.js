const EventEmitter = require('events')
const { Transform } = require('stream')
const arrayRemove = require('unordered-array-remove')
const debugFactory = require('debug')
const Wire = require('bittorrent-protocol')

<<<<<<< HEAD
const CONNECT_TIMEOUT_TCP = 5000
const CONNECT_TIMEOUT_UTP = 5000
const CONNECT_TIMEOUT_WEBRTC = 25000
const HANDSHAKE_TIMEOUT = 25000
const debug = debugFactory('webtorrent:peer')

let secure = false

exports.enableSecure = () => {
  secure = true
}
=======
const CONNECT_TIMEOUT_TCP = 5_000
const CONNECT_TIMEOUT_UTP = 5_000
const CONNECT_TIMEOUT_WEBRTC = 25_000
const HANDSHAKE_TIMEOUT = 25_000

// Types of peers
const TYPE_TCP_INCOMING = 'tcpIncoming'
const TYPE_TCP_OUTGOING = 'tcpOutgoing'
const TYPE_UTP_INCOMING = 'utpIncoming'
const TYPE_UTP_OUTGOING = 'utpOutgoing'
const TYPE_WEBRTC = 'webrtc'
const TYPE_WEBSEED = 'webSeed'

// Source used to obtain the peer
const SOURCE_MANUAL = 'manual'
const SOURCE_TRACKER = 'tracker'
const SOURCE_DHT = 'dht'
const SOURCE_LSD = 'lsd'
const SOURCE_UT_PEX = 'ut_pex'

exports.TYPE_TCP_INCOMING = TYPE_TCP_INCOMING
exports.TYPE_TCP_OUTGOING = TYPE_TCP_OUTGOING
exports.TYPE_UTP_INCOMING = TYPE_UTP_INCOMING
exports.TYPE_UTP_OUTGOING = TYPE_UTP_OUTGOING
exports.TYPE_WEBRTC = TYPE_WEBRTC
exports.TYPE_WEBSEED = TYPE_WEBSEED

exports.SOURCE_MANUAL = SOURCE_MANUAL
exports.SOURCE_TRACKER = SOURCE_TRACKER
exports.SOURCE_DHT = SOURCE_DHT
exports.SOURCE_LSD = SOURCE_LSD
exports.SOURCE_UT_PEX = SOURCE_UT_PEX
>>>>>>> 47457393

/**
 * WebRTC peer connections start out connected, because WebRTC peers require an
 * "introduction" (i.e. WebRTC signaling), and there's no equivalent to an IP address
 * that lets you refer to a WebRTC endpoint.
 */
<<<<<<< HEAD
exports.createWebRTCPeer = (conn, swarm, throttleGroups) => {
  const peer = new Peer(conn.id, 'webrtc')
  peer.conn = conn
  peer.swarm = swarm
  peer.throttleGroups = throttleGroups
=======
exports.createWebRTCPeer = (conn, swarm, source = null) => {
  const peer = new Peer(conn.id, TYPE_WEBRTC)
  peer.conn = conn
  peer.swarm = swarm
  peer.source = source
>>>>>>> 47457393

  if (peer.conn.connected) {
    peer.onConnect()
  } else {
    const cleanup = () => {
      peer.conn.removeListener('connect', onConnect)
      peer.conn.removeListener('error', onError)
    }
    const onConnect = () => {
      cleanup()
      peer.onConnect()
    }
    const onError = err => {
      cleanup()
      peer.destroy(err)
    }
    peer.conn.once('connect', onConnect)
    peer.conn.once('error', onError)
    peer.startConnectTimeout()
  }

  return peer
}

/**
 * Incoming TCP peers start out connected, because the remote peer connected to the
 * listening port of the TCP server. Until the remote peer sends a handshake, we don't
 * know what swarm the connection is intended for.
 */
<<<<<<< HEAD
exports.createTCPIncomingPeer = (conn, throttleGroups) => {
  return _createIncomingPeer(conn, 'tcpIncoming', throttleGroups)
}
=======
exports.createTCPIncomingPeer = conn => _createIncomingPeer(conn, TYPE_TCP_INCOMING)
>>>>>>> 47457393

/**
 * Incoming uTP peers start out connected, because the remote peer connected to the
 * listening port of the uTP server. Until the remote peer sends a handshake, we don't
 * know what swarm the connection is intended for.
 */
<<<<<<< HEAD
exports.createUTPIncomingPeer = (conn, throttleGroups) => {
  return _createIncomingPeer(conn, 'utpIncoming', throttleGroups)
}
=======
exports.createUTPIncomingPeer = conn => _createIncomingPeer(conn, TYPE_UTP_INCOMING)
>>>>>>> 47457393

/**
 * Outgoing TCP peers start out with just an IP address. At some point (when there is an
 * available connection), the client can attempt to connect to the address.
 */
<<<<<<< HEAD
exports.createTCPOutgoingPeer = (addr, swarm, throttleGroups) => {
  return _createOutgoingPeer(addr, swarm, 'tcpOutgoing', throttleGroups)
}
=======
exports.createTCPOutgoingPeer = (addr, swarm, source) => _createOutgoingPeer(addr, swarm, TYPE_TCP_OUTGOING, source)
>>>>>>> 47457393

/**
 * Outgoing uTP peers start out with just an IP address. At some point (when there is an
 * available connection), the client can attempt to connect to the address.
 */
<<<<<<< HEAD
exports.createUTPOutgoingPeer = (addr, swarm, throttleGroups) => {
  return _createOutgoingPeer(addr, swarm, 'utpOutgoing', throttleGroups)
}
=======
exports.createUTPOutgoingPeer = (addr, swarm, source) => _createOutgoingPeer(addr, swarm, TYPE_UTP_OUTGOING, source)
>>>>>>> 47457393

const _createIncomingPeer = (conn, type, throttleGroups) => {
  const addr = `${conn.remoteAddress}:${conn.remotePort}`
  const peer = new Peer(addr, type)
  peer.conn = conn
  peer.addr = addr
  peer.throttleGroups = throttleGroups

  peer.onConnect()

  return peer
}

<<<<<<< HEAD
const _createOutgoingPeer = (addr, swarm, type, throttleGroups) => {
  const peer = new Peer(addr, type)
  peer.addr = addr
  peer.swarm = swarm
  peer.throttleGroups = throttleGroups
=======
const _createOutgoingPeer = (addr, swarm, type, source = null) => {
  const peer = new Peer(addr, type)
  peer.addr = addr
  peer.swarm = swarm
  peer.source = source
>>>>>>> 47457393

  return peer
}

/**
 * Peer that represents a Web Seed (BEP17 / BEP19).
 */
<<<<<<< HEAD
exports.createWebSeedPeer = (conn, id, swarm, throttleGroups) => {
  const peer = new Peer(id, 'webSeed')
=======
exports.createWebSeedPeer = (conn, id, swarm) => {
  const peer = new Peer(id, TYPE_WEBSEED)
>>>>>>> 47457393
  peer.swarm = swarm
  peer.conn = conn
  peer.throttleGroups = throttleGroups

  peer.onConnect()

  return peer
}

/**
 * Peer. Represents a peer in the torrent swarm.
 *
 * @param {string} id "ip:port" string, peer id (for WebRTC peers), or url (for Web Seeds)
 * @param {string} type the type of the peer
 */
class Peer extends EventEmitter {
  constructor (id, type) {
    super()

    this.id = id
    this.type = type

    debug('new %s Peer %s', type, id)

    this.addr = null
    this.conn = null
    this.swarm = null
    this.wire = null
    this.source = null

    this.connected = false
    this.destroyed = false
    this.timeout = null // handshake timeout
    this.retries = 0 // outgoing TCP connection retry count

    this.sentPe1 = false
    this.sentPe2 = false
    this.sentPe3 = false
    this.sentPe4 = false
    this.sentHandshake = false
  }

  /**
   * Called once the peer is connected (i.e. fired 'connect' event)
   * @param {Socket} conn
   */
  onConnect () {
    if (this.destroyed) return
    this.connected = true

    debug('Peer %s connected', this.id)

    clearTimeout(this.connectTimeout)

    const conn = this.conn
    conn.once('end', () => {
      this.destroy()
    })
    conn.once('close', () => {
      this.destroy()
    })
    conn.once('finish', () => {
      this.destroy()
    })
    conn.once('error', err => {
      this.destroy(err)
    })

    const wire = this.wire = new Wire(this.type, this.retries, secure)

    wire.once('end', () => {
      this.destroy()
    })
    wire.once('close', () => {
      this.destroy()
    })
    wire.once('finish', () => {
      this.destroy()
    })
    wire.once('error', err => {
      this.destroy(err)
    })

    wire.once('pe1', () => {
      this.onPe1()
    })
    wire.once('pe2', () => {
      this.onPe2()
    })
    wire.once('pe3', () => {
      this.onPe3()
    })
    wire.once('pe4', () => {
      this.onPe4()
    })
    wire.once('handshake', (infoHash, peerId) => {
      this.onHandshake(infoHash, peerId)
    })
    this.startHandshakeTimeout()

    this.setThrottlePipes()

    if (this.swarm) {
      if (this.type === 'tcpOutgoing') {
        if (secure && this.retries === 0 && !this.sentPe1) this.sendPe1()
        else if (!this.sentHandshake) this.handshake()
      } else if (this.type !== 'tcpIncoming' && !this.sentHandshake) this.handshake()
    }
  }

  sendPe1 () {
    this.wire.sendPe1()
    this.sentPe1 = true
  }

  onPe1 () {
    this.sendPe2()
  }

  sendPe2 () {
    this.wire.sendPe2()
    this.sentPe2 = true
  }

  onPe2 () {
    this.sendPe3()
  }

  sendPe3 () {
    this.wire.sendPe3(this.swarm.infoHash)
    this.sentPe3 = true
  }

  onPe3 (infoHashHash) {
    if (this.swarm) {
      if (this.swarm.infoHashHash !== infoHashHash) {
        this.destroy(new Error('unexpected crypto handshake info hash for this swarm'))
      }
      this.sendPe4()
    }
  }

  sendPe4 () {
    this.wire.sendPe4(this.swarm.infoHash)
    this.sentPe4 = true
  }

  onPe4 () {
    if (!this.sentHandshake) this.handshake()
  }

  clearPipes () {
    this.conn.unpipe()
    this.wire.unpipe()
  }

  setThrottlePipes () {
    const self = this
    this.conn
      .pipe(this.throttleGroups.down.throttle())
      .pipe(new Transform({
        transform (chunk, _, callback) {
          self.emit('download', chunk.length)
          if (self.destroyed) return
          callback(null, chunk)
        }
      }))
      .pipe(this.wire)
      .pipe(this.throttleGroups.up.throttle())
      .pipe(new Transform({
        transform (chunk, _, callback) {
          self.emit('upload', chunk.length)
          if (self.destroyed) return
          callback(null, chunk)
        }
      }))
      .pipe(this.conn)
  }

  /**
   * Called when handshake is received from remote peer.
   * @param {string} infoHash
   * @param {string} peerId
   */
  onHandshake (infoHash, peerId) {
    if (!this.swarm) return // `this.swarm` not set yet, so do nothing
    if (this.destroyed) return

    if (this.swarm.destroyed) {
      return this.destroy(new Error('swarm already destroyed'))
    }
    if (infoHash !== this.swarm.infoHash) {
      return this.destroy(new Error('unexpected handshake info hash for this swarm'))
    }
    if (peerId === this.swarm.peerId) {
      return this.destroy(new Error('refusing to connect to ourselves'))
    }

    debug('Peer %s got handshake %s', this.id, infoHash)

    clearTimeout(this.handshakeTimeout)

    this.retries = 0

    let addr = this.addr
    if (!addr && this.conn.remoteAddress && this.conn.remotePort) {
      addr = `${this.conn.remoteAddress}:${this.conn.remotePort}`
    }
    this.swarm._onWire(this.wire, addr)

    // swarm could be destroyed in user's 'wire' event handler
    if (!this.swarm || this.swarm.destroyed) return

    if (!this.sentHandshake) this.handshake()
  }

  handshake () {
    const opts = {
      dht: this.swarm.private ? false : !!this.swarm.client.dht,
      fast: true
    }
    this.wire.handshake(this.swarm.infoHash, this.swarm.client.peerId, opts)
    this.sentHandshake = true
  }

  startConnectTimeout () {
    clearTimeout(this.connectTimeout)

    const connectTimeoutValues = {
      webrtc: CONNECT_TIMEOUT_WEBRTC,
      tcpOutgoing: CONNECT_TIMEOUT_TCP,
      utpOutgoing: CONNECT_TIMEOUT_UTP
    }

    this.connectTimeout = setTimeout(() => {
      this.destroy(new Error('connect timeout'))
    }, connectTimeoutValues[this.type])
    if (this.connectTimeout.unref) this.connectTimeout.unref()
  }

  startHandshakeTimeout () {
    clearTimeout(this.handshakeTimeout)
    this.handshakeTimeout = setTimeout(() => {
      this.destroy(new Error('handshake timeout'))
    }, HANDSHAKE_TIMEOUT)
    if (this.handshakeTimeout.unref) this.handshakeTimeout.unref()
  }

  destroy (err) {
    if (this.destroyed) return
    this.destroyed = true
    this.connected = false

    debug('destroy %s %s (error: %s)', this.type, this.id, err && (err.message || err))

    clearTimeout(this.connectTimeout)
    clearTimeout(this.handshakeTimeout)

    const swarm = this.swarm
    const conn = this.conn
    const wire = this.wire

    this.swarm = null
    this.conn = null
    this.wire = null

    if (swarm && wire) {
      arrayRemove(swarm.wires, swarm.wires.indexOf(wire))
    }
    if (conn) {
      conn.on('error', () => {})
      conn.destroy()
    }
    if (wire) wire.destroy()
    if (swarm) swarm.removePeer(this.id)
  }
}<|MERGE_RESOLUTION|>--- conflicted
+++ resolved
@@ -4,19 +4,6 @@
 const debugFactory = require('debug')
 const Wire = require('bittorrent-protocol')
 
-<<<<<<< HEAD
-const CONNECT_TIMEOUT_TCP = 5000
-const CONNECT_TIMEOUT_UTP = 5000
-const CONNECT_TIMEOUT_WEBRTC = 25000
-const HANDSHAKE_TIMEOUT = 25000
-const debug = debugFactory('webtorrent:peer')
-
-let secure = false
-
-exports.enableSecure = () => {
-  secure = true
-}
-=======
 const CONNECT_TIMEOUT_TCP = 5_000
 const CONNECT_TIMEOUT_UTP = 5_000
 const CONNECT_TIMEOUT_WEBRTC = 25_000
@@ -49,26 +36,25 @@
 exports.SOURCE_DHT = SOURCE_DHT
 exports.SOURCE_LSD = SOURCE_LSD
 exports.SOURCE_UT_PEX = SOURCE_UT_PEX
->>>>>>> 47457393
+
+const debug = debugFactory('webtorrent:peer')
+
+let secure = false
+
+exports.enableSecure = () => {
+  secure = true
+}
 
 /**
  * WebRTC peer connections start out connected, because WebRTC peers require an
  * "introduction" (i.e. WebRTC signaling), and there's no equivalent to an IP address
  * that lets you refer to a WebRTC endpoint.
  */
-<<<<<<< HEAD
 exports.createWebRTCPeer = (conn, swarm, throttleGroups) => {
   const peer = new Peer(conn.id, 'webrtc')
   peer.conn = conn
   peer.swarm = swarm
   peer.throttleGroups = throttleGroups
-=======
-exports.createWebRTCPeer = (conn, swarm, source = null) => {
-  const peer = new Peer(conn.id, TYPE_WEBRTC)
-  peer.conn = conn
-  peer.swarm = swarm
-  peer.source = source
->>>>>>> 47457393
 
   if (peer.conn.connected) {
     peer.onConnect()
@@ -98,50 +84,34 @@
  * listening port of the TCP server. Until the remote peer sends a handshake, we don't
  * know what swarm the connection is intended for.
  */
-<<<<<<< HEAD
 exports.createTCPIncomingPeer = (conn, throttleGroups) => {
-  return _createIncomingPeer(conn, 'tcpIncoming', throttleGroups)
-}
-=======
-exports.createTCPIncomingPeer = conn => _createIncomingPeer(conn, TYPE_TCP_INCOMING)
->>>>>>> 47457393
+  return _createIncomingPeer(conn, TYPE_TCP_INCOMING, throttleGroups)
+}
 
 /**
  * Incoming uTP peers start out connected, because the remote peer connected to the
  * listening port of the uTP server. Until the remote peer sends a handshake, we don't
  * know what swarm the connection is intended for.
  */
-<<<<<<< HEAD
 exports.createUTPIncomingPeer = (conn, throttleGroups) => {
-  return _createIncomingPeer(conn, 'utpIncoming', throttleGroups)
-}
-=======
-exports.createUTPIncomingPeer = conn => _createIncomingPeer(conn, TYPE_UTP_INCOMING)
->>>>>>> 47457393
+  return _createIncomingPeer(conn, TYPE_UTP_INCOMING, throttleGroups)
+}
 
 /**
  * Outgoing TCP peers start out with just an IP address. At some point (when there is an
  * available connection), the client can attempt to connect to the address.
  */
-<<<<<<< HEAD
 exports.createTCPOutgoingPeer = (addr, swarm, throttleGroups) => {
-  return _createOutgoingPeer(addr, swarm, 'tcpOutgoing', throttleGroups)
-}
-=======
-exports.createTCPOutgoingPeer = (addr, swarm, source) => _createOutgoingPeer(addr, swarm, TYPE_TCP_OUTGOING, source)
->>>>>>> 47457393
+  return _createOutgoingPeer(addr, swarm, TYPE_TCP_OUTGOING, throttleGroups)
+}
 
 /**
  * Outgoing uTP peers start out with just an IP address. At some point (when there is an
  * available connection), the client can attempt to connect to the address.
  */
-<<<<<<< HEAD
 exports.createUTPOutgoingPeer = (addr, swarm, throttleGroups) => {
-  return _createOutgoingPeer(addr, swarm, 'utpOutgoing', throttleGroups)
-}
-=======
-exports.createUTPOutgoingPeer = (addr, swarm, source) => _createOutgoingPeer(addr, swarm, TYPE_UTP_OUTGOING, source)
->>>>>>> 47457393
+  return _createOutgoingPeer(addr, swarm, TYPE_UTP_OUTGOING, throttleGroups)
+}
 
 const _createIncomingPeer = (conn, type, throttleGroups) => {
   const addr = `${conn.remoteAddress}:${conn.remotePort}`
@@ -155,19 +125,11 @@
   return peer
 }
 
-<<<<<<< HEAD
 const _createOutgoingPeer = (addr, swarm, type, throttleGroups) => {
   const peer = new Peer(addr, type)
   peer.addr = addr
   peer.swarm = swarm
   peer.throttleGroups = throttleGroups
-=======
-const _createOutgoingPeer = (addr, swarm, type, source = null) => {
-  const peer = new Peer(addr, type)
-  peer.addr = addr
-  peer.swarm = swarm
-  peer.source = source
->>>>>>> 47457393
 
   return peer
 }
@@ -175,13 +137,10 @@
 /**
  * Peer that represents a Web Seed (BEP17 / BEP19).
  */
-<<<<<<< HEAD
+
 exports.createWebSeedPeer = (conn, id, swarm, throttleGroups) => {
-  const peer = new Peer(id, 'webSeed')
-=======
-exports.createWebSeedPeer = (conn, id, swarm) => {
   const peer = new Peer(id, TYPE_WEBSEED)
->>>>>>> 47457393
+
   peer.swarm = swarm
   peer.conn = conn
   peer.throttleGroups = throttleGroups
