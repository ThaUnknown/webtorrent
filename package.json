--- conflicted
+++ resolved
@@ -41,12 +41,8 @@
     "cache-chunk-store": "^3.2.2",
     "chunk-store-iterator": "^1.0.3",
     "cpus": "^1.0.3",
-<<<<<<< HEAD
-    "create-torrent": "^5.0.9",
+    "create-torrent": "^6.0.6",
     "cross-fetch-ponyfill": "^1.0.1",
-=======
-    "create-torrent": "^6.0.6",
->>>>>>> 9b3571b8
     "debug": "^4.3.4",
     "escape-html": "^1.0.3",
     "fs-chunk-store": "^4.0.1",
@@ -57,13 +53,8 @@
     "lt_donthave": "^1.0.1",
     "memory-chunk-store": "^1.3.5",
     "mime": "^3.0.0",
-<<<<<<< HEAD
     "once": "^1.4.0",
-    "package-json-versionify": "^1.0.4",
-    "parse-torrent": "^9.1.5",
-=======
     "parse-torrent": "^10.0.2",
->>>>>>> 9b3571b8
     "pump": "^3.0.0",
     "queue-microtask": "^1.2.3",
     "random-iterate": "^1.0.1",
