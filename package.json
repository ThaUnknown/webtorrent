--- conflicted
+++ resolved
@@ -53,12 +53,8 @@
     "lt_donthave": "^1.0.1",
     "memory-chunk-store": "^1.3.5",
     "mime": "^3.0.0",
-<<<<<<< HEAD
     "once": "^1.4.0",
-    "parse-torrent": "^10.0.2",
-=======
     "parse-torrent": "^11.0.4",
->>>>>>> c5aae76f
     "pump": "^3.0.0",
     "queue-microtask": "^1.2.3",
     "random-iterate": "^1.0.1",
