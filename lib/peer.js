const EventEmitter = require('events').EventEmitter
const arrayRemove = require('unordered-array-remove')
const debug = require('debug')('webtorrent:peer')
const Wire = require('bittorrent-protocol')

<<<<<<< HEAD
=======
const WebConn = require('./webconn')
const { Transform } = require('readable-stream')

>>>>>>> a7dc4e5d
const CONNECT_TIMEOUT_TCP = 5000
const CONNECT_TIMEOUT_UTP = 5000
const CONNECT_TIMEOUT_WEBRTC = 25000
const HANDSHAKE_TIMEOUT = 25000

/**
 * WebRTC peer connections start out connected, because WebRTC peers require an
 * "introduction" (i.e. WebRTC signaling), and there's no equivalent to an IP address
 * that lets you refer to a WebRTC endpoint.
 */
exports.createWebRTCPeer = (conn, swarm, throttleGroups) => {
  const peer = new Peer(conn.id, 'webrtc')
  peer.conn = conn
  peer.swarm = swarm
  peer.throttleGroups = throttleGroups

  if (peer.conn.connected) {
    peer.onConnect()
  } else {
    peer.conn.once('connect', () => { peer.onConnect() })
    peer.conn.once('error', err => { peer.destroy(err) })
    peer.startConnectTimeout()
  }

  return peer
}

/**
 * Incoming TCP peers start out connected, because the remote peer connected to the
 * listening port of the TCP server. Until the remote peer sends a handshake, we don't
 * know what swarm the connection is intended for.
 */
exports.createTCPIncomingPeer = (conn, throttleGroups) => {
  return _createIncomingPeer(conn, 'tcpIncoming', throttleGroups)
}

/**
 * Incoming uTP peers start out connected, because the remote peer connected to the
 * listening port of the uTP server. Until the remote peer sends a handshake, we don't
 * know what swarm the connection is intended for.
 */
exports.createUTPIncomingPeer = (conn, throttleGroups) => {
  return _createIncomingPeer(conn, 'utpIncoming', throttleGroups)
}

/**
 * Outgoing TCP peers start out with just an IP address. At some point (when there is an
 * available connection), the client can attempt to connect to the address.
 */
exports.createTCPOutgoingPeer = (addr, swarm, throttleGroups) => {
  return _createOutgoingPeer(addr, swarm, 'tcpOutgoing', throttleGroups)
}

/**
 * Outgoing uTP peers start out with just an IP address. At some point (when there is an
 * available connection), the client can attempt to connect to the address.
 */
exports.createUTPOutgoingPeer = (addr, swarm, throttleGroups) => {
  return _createOutgoingPeer(addr, swarm, 'utpOutgoing', throttleGroups)
}

const _createIncomingPeer = (conn, type, throttleGroups) => {
  const addr = `${conn.remoteAddress}:${conn.remotePort}`
  const peer = new Peer(addr, type)
  peer.conn = conn
  peer.addr = addr
  peer.throttleGroups = throttleGroups

  peer.onConnect()

  return peer
}

const _createOutgoingPeer = (addr, swarm, type, throttleGroups) => {
  const peer = new Peer(addr, type)
  peer.addr = addr
  peer.swarm = swarm
  peer.throttleGroups = throttleGroups

  return peer
}

/**
 * Peer that represents a Web Seed (BEP17 / BEP19).
 */
<<<<<<< HEAD
exports.createWebSeedPeer = (conn, id, swarm) => {
  const peer = new Peer(id, 'webSeed')
  peer.swarm = swarm
  peer.conn = conn
=======
exports.createWebSeedPeer = (url, swarm, throttleGroups) => {
  const peer = new Peer(url, 'webSeed')
  peer.swarm = swarm
  peer.conn = new WebConn(url, swarm)
  peer.throttleGroups = throttleGroups
>>>>>>> a7dc4e5d

  peer.onConnect()

  return peer
}

/**
 * Peer. Represents a peer in the torrent swarm.
 *
 * @param {string} id "ip:port" string, peer id (for WebRTC peers), or url (for Web Seeds)
 * @param {string} type the type of the peer
 */
class Peer extends EventEmitter {
  constructor (id, type) {
    super()

    this.id = id
    this.type = type

    debug('new %s Peer %s', type, id)

    this.addr = null
    this.conn = null
    this.swarm = null
    this.wire = null

    this.connected = false
    this.destroyed = false
    this.timeout = null // handshake timeout
    this.retries = 0 // outgoing TCP connection retry count

    this.sentHandshake = false
  }

  /**
   * Called once the peer is connected (i.e. fired 'connect' event)
   * @param {Socket} conn
   */
  onConnect () {
    if (this.destroyed) return
    this.connected = true

    debug('Peer %s connected', this.id)

    clearTimeout(this.connectTimeout)

    const conn = this.conn
    conn.once('end', () => {
      this.destroy()
    })
    conn.once('close', () => {
      this.destroy()
    })
    conn.once('finish', () => {
      this.destroy()
    })
    conn.once('error', err => {
      this.destroy(err)
    })

    const wire = this.wire = new Wire()
    wire.type = this.type
    wire.once('end', () => {
      this.destroy()
    })
    wire.once('close', () => {
      this.destroy()
    })
    wire.once('finish', () => {
      this.destroy()
    })
    wire.once('error', err => {
      this.destroy(err)
    })

    wire.once('handshake', (infoHash, peerId) => {
      this.onHandshake(infoHash, peerId)
    })
    this.startHandshakeTimeout()

    this.setThrottlePipes()

    if (this.swarm && !this.sentHandshake) this.handshake()
  }

  setThrottlePipes () {
    const self = this

    this.conn
      .pipe(this.throttleGroups.down.throttle())
      .pipe(new Transform({
        transform (chunk, encoding, callback) {
          self.emit('download', chunk.length)
          if (self.destroyed) return
          callback(null, chunk)
        }
      }))
      .pipe(this.wire)
      .pipe(this.throttleGroups.up.throttle())
      .pipe(new Transform({
        transform (chunk, encoding, callback) {
          self.emit('upload', chunk.length)
          if (self.destroyed) return
          callback(null, chunk)
        }
      }))
      .pipe(this.conn)
  }

  /**
   * Called when handshake is received from remote peer.
   * @param {string} infoHash
   * @param {string} peerId
   */
  onHandshake (infoHash, peerId) {
    if (!this.swarm) return // `this.swarm` not set yet, so do nothing
    if (this.destroyed) return

    if (this.swarm.destroyed) {
      return this.destroy(new Error('swarm already destroyed'))
    }
    if (infoHash !== this.swarm.infoHash) {
      return this.destroy(new Error('unexpected handshake info hash for this swarm'))
    }
    if (peerId === this.swarm.peerId) {
      return this.destroy(new Error('refusing to connect to ourselves'))
    }

    debug('Peer %s got handshake %s', this.id, infoHash)

    clearTimeout(this.handshakeTimeout)

    this.retries = 0

    let addr = this.addr
    if (!addr && this.conn.remoteAddress && this.conn.remotePort) {
      addr = `${this.conn.remoteAddress}:${this.conn.remotePort}`
    }
    this.swarm._onWire(this.wire, addr)

    // swarm could be destroyed in user's 'wire' event handler
    if (!this.swarm || this.swarm.destroyed) return

    if (!this.sentHandshake) this.handshake()
  }

  handshake () {
    const opts = {
      dht: this.swarm.private ? false : !!this.swarm.client.dht
    }
    this.wire.handshake(this.swarm.infoHash, this.swarm.client.peerId, opts)
    this.sentHandshake = true
  }

  startConnectTimeout () {
    clearTimeout(this.connectTimeout)

    const connectTimeoutValues = {
      webrtc: CONNECT_TIMEOUT_WEBRTC,
      tcpOutgoing: CONNECT_TIMEOUT_TCP,
      utpOutgoing: CONNECT_TIMEOUT_UTP
    }

    this.connectTimeout = setTimeout(() => {
      this.destroy(new Error('connect timeout'))
    }, connectTimeoutValues[this.type])
    if (this.connectTimeout.unref) this.connectTimeout.unref()
  }

  startHandshakeTimeout () {
    clearTimeout(this.handshakeTimeout)
    this.handshakeTimeout = setTimeout(() => {
      this.destroy(new Error('handshake timeout'))
    }, HANDSHAKE_TIMEOUT)
    if (this.handshakeTimeout.unref) this.handshakeTimeout.unref()
  }

  destroy (err) {
    if (this.destroyed) return
    this.destroyed = true
    this.connected = false

    debug('destroy %s %s (error: %s)', this.type, this.id, err && (err.message || err))

    clearTimeout(this.connectTimeout)
    clearTimeout(this.handshakeTimeout)

    const swarm = this.swarm
    const conn = this.conn
    const wire = this.wire

    this.swarm = null
    this.conn = null
    this.wire = null

    if (swarm && wire) {
      arrayRemove(swarm.wires, swarm.wires.indexOf(wire))
    }
    if (conn) {
      conn.on('error', () => {})
      conn.destroy()
    }
    if (wire) wire.destroy()
    if (swarm) swarm.removePeer(this.id)
  }
}<|MERGE_RESOLUTION|>--- conflicted
+++ resolved
@@ -3,13 +3,8 @@
 const debug = require('debug')('webtorrent:peer')
 const Wire = require('bittorrent-protocol')
 
-<<<<<<< HEAD
-=======
-const WebConn = require('./webconn')
 const { Transform } = require('readable-stream')
 
->>>>>>> a7dc4e5d
-const CONNECT_TIMEOUT_TCP = 5000
 const CONNECT_TIMEOUT_UTP = 5000
 const CONNECT_TIMEOUT_WEBRTC = 25000
 const HANDSHAKE_TIMEOUT = 25000
@@ -94,18 +89,11 @@
 /**
  * Peer that represents a Web Seed (BEP17 / BEP19).
  */
-<<<<<<< HEAD
-exports.createWebSeedPeer = (conn, id, swarm) => {
+exports.createWebSeedPeer = (conn, id, swarm, throttleGroups) => {
   const peer = new Peer(id, 'webSeed')
   peer.swarm = swarm
   peer.conn = conn
-=======
-exports.createWebSeedPeer = (url, swarm, throttleGroups) => {
-  const peer = new Peer(url, 'webSeed')
-  peer.swarm = swarm
-  peer.conn = new WebConn(url, swarm)
   peer.throttleGroups = throttleGroups
->>>>>>> a7dc4e5d
 
   peer.onConnect()
 
