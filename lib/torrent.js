--- conflicted
+++ resolved
@@ -866,15 +866,9 @@
 
     this._debug('add web seed %s', id)
 
-<<<<<<< HEAD
-    const newPeer = Peer.createWebSeedPeer(conn, id, this)
-    this._peers[newPeer.id] = newPeer
-    this._peersLength += 1
-=======
-    const newPeer = Peer.createWebSeedPeer(url, this, this.client.throttleGroups)
+    const newPeer = Peer.createWebSeedPeer(conn, id, this, this.client.throttleGroups)
 
     this._registerPeer(newPeer)
->>>>>>> a7dc4e5d
 
     this.emit('peer', id)
   }
