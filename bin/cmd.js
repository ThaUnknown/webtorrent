--- conflicted
+++ resolved
@@ -1,11 +1,7 @@
 #!/usr/bin/env node
 
 var airplay = require('airplay-js')
-<<<<<<< HEAD
-=======
-var chalk = require('chalk')
 var chromecast = require('chromecast-js')
->>>>>>> cb45c682
 var clivas = require('clivas')
 var cp = require('child_process')
 var fs = require('fs')
@@ -16,42 +12,6 @@
 var path = require('path')
 var WebTorrent = require('../')
 
-<<<<<<< HEAD
-=======
-function usage (noLogo) {
-  if (!noLogo) {
-    var logo = fs.readFileSync(path.join(__dirname, 'ascii-logo.txt'), 'utf8')
-    logo.split('\n').forEach(function (line) {
-      console.log(chalk.bold(line.substring(0, 20) + chalk.red(line.substring(20))))
-    })
-  }
-  console.log('Usage: webtorrent [OPTIONS] <torrent_id>')
-  console.log('')
-  clivas.line('{bold:torrent_id} can be any of the following:')
-  console.log('  * magnet uri (string)')
-  console.log('  * http/https url to .torrent file')
-  console.log('  * filesystem path to .torrent file')
-  console.log('  * info hash (as hex string)')
-  console.log('')
-  clivas.line('{bold:OPTIONS:}')
-  console.log('  --airplay               autoplay on Apple TV (AirPlay)')
-  console.log('  --chromecast            autoplay on Chromecast')
-  console.log('  --vlc                   autoplay in VLC')
-  console.log('  --mplayer               autoplay in MPlayer')
-  console.log('  --omx [jack]            autoplay in omx (jack=local|hdmi)')
-  console.log('')
-  console.log('  -p, --port [number]     change the http port [default: 8000]')
-  console.log('  -b, --blocklist [path]  use the specified blocklist')
-  console.log('  -t, --subtitles [file]  load subtitles file')
-  console.log('  -l, --list              list available files in torrent')
-  console.log('  -n, --no-quit           do not quit webtorrent on vlc exit')
-  console.log('  -r, --remove            remove downloaded files on exit')
-  console.log('  -q, --quiet             silence stdout')
-  console.log('  -h, --help              display this help message')
-  console.log('  -v, --version           print the current version')
-}
-
->>>>>>> cb45c682
 var argv = minimist(process.argv.slice(2), {
   alias: {
     p: 'port',
@@ -104,7 +64,8 @@
 
   Options:
 
-      --airplay               stream in AirPlay (Apple TV)
+      --airplay               stream to Apple TV (AirPlay)
+      --chromecast            stream to Chromecast
       --vlc                   stream in VLC
       --mplayer               stream in MPlayer
       --omx [jack]            stream in omx (jack=local|hdmi)
