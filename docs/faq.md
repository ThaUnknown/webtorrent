--- conflicted
+++ resolved
@@ -104,11 +104,8 @@
 - **[CipherTorrent][cipher-torrent]** - Online and offline browser torrent client ([source code][cipher-torrent-source])
 - **[Slingcode][Slingcode]** - make, run, and share web apps P2P in the browser.
 - **[Torrent🧲Parts][TorrentParts]** - A website to inspect and edit what's in your Torrent file or Magnet link
-<<<<<<< HEAD
+- **[Live On Torrent][liveontorrent]** - A free plataform to live streaming on browser.
 - **[WebTorrentPlayer][webtorrentplayer]** - High performance, no compromise video player for WebTorrent ([source code][webtorrentplayer-source])
-=======
-- **[Live On Torrent][liveontorrent]** - A free plataform to live streaming on browser.
->>>>>>> 250a7ba8
 - ***Your app here – [Send a pull request][pr] with your URL!***
 <!-- - **[PeerCloud][peercloud]** - Serverless websites via WebTorrent ([source code][peercloud-source]) -->
 <!-- - **[Niagara][niagara]** - Video player webtorrent with subtitles (zipped .srt(s)) -->
@@ -191,12 +188,9 @@
 [cipher-torrent]: https://torrent.cipherdogs.net
 [cipher-torrent-source]: https://github.com/CipherDogs/cipher-torrent
 [TorrentParts]: https://torrent.parts
-<<<<<<< HEAD
+[liveontorrent]: https://www.weboscoder.com/liveontorrent/
 [webtorrentplayer]: https://thaunknown.github.io/webtorrent-player/
 [webtorrentplayer-source]: https://github.com/ThaUnknown/webtorrent-player
-=======
-[liveontorrent]: https://www.weboscoder.com/liveontorrent/
->>>>>>> 250a7ba8
 
 ## How does WebTorrent work?
 
