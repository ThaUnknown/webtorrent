# WebTorrent Documentation

WebTorrent is a streaming torrent client for **Node.js** and the **web**. WebTorrent
provides the same API in both environments.

To use WebTorrent in the browser, [WebRTC] support is required (Chrome, Firefox, Opera, Safari).

[webrtc]: https://en.wikipedia.org/wiki/WebRTC

## Install

```bash
npm install webtorrent
```

## Quick Example

```js
const client = new WebTorrent()

const torrentId = 'magnet:?xt=urn:btih:08ada5a7a6183aae1e09d831df6748d566095a10&dn=Sintel&tr=udp%3A%2F%2Fexplodie.org%3A6969&tr=udp%3A%2F%2Ftracker.coppersurfer.tk%3A6969&tr=udp%3A%2F%2Ftracker.empire-js.us%3A1337&tr=udp%3A%2F%2Ftracker.leechers-paradise.org%3A6969&tr=udp%3A%2F%2Ftracker.opentrackr.org%3A1337&tr=wss%3A%2F%2Ftracker.btorrent.xyz&tr=wss%3A%2F%2Ftracker.fastcast.nz&tr=wss%3A%2F%2Ftracker.openwebtorrent.com&ws=https%3A%2F%2Fwebtorrent.io%2Ftorrents%2F&xs=https%3A%2F%2Fwebtorrent.io%2Ftorrents%2Fsintel.torrent'

client.add(torrentId, function (torrent) {
  // Torrents can contain many files. Let's use the .mp4 file
  const file = torrent.files.find(function (file) {
    return file.name.endsWith('.mp4')
  })

  // Display the file by adding it to the DOM. Supports video, audio, image, etc. files
  file.appendTo('body')
})
```

# WebTorrent API

## `WebTorrent.WEBRTC_SUPPORT`

Is WebRTC natively supported in the environment?

```js
if (WebTorrent.WEBRTC_SUPPORT) {
  // WebRTC is supported
} else {
  // Use a fallback
}
```

## `client = new WebTorrent([opts])`

Create a new `WebTorrent` instance.

If `opts` is specified, then the default options (shown below) will be overridden.

```js
{
  maxConns: Number,        // Max number of connections per torrent (default=55)
  nodeId: String|Buffer,   // DHT protocol node ID (default=randomly generated)
  peerId: String|Buffer,   // Wire protocol peer ID (default=randomly generated)
  tracker: Boolean|Object, // Enable trackers (default=true), or options object for Tracker
  dht: Boolean|Object,     // Enable DHT (default=true), or options object for DHT
  lsd: Boolean,            // Enable BEP14 local service discovery (default=true)
  webSeeds: Boolean,       // Enable BEP19 web seeds (default=true)
  blocklist: Array|String,       // List of IP's to block
  utp: Boolean,            // Enable BEP29 uTorrent transport protocol (default=true)
}
```

For possible values of `opts.dht` see the
[`bittorrent-dht` documentation](https://github.com/webtorrent/bittorrent-dht#dht--new-dhtopts).

For possible values of `opts.tracker` see the
[`bittorrent-tracker` documentation](https://github.com/webtorrent/bittorrent-tracker#client).

For possible values of `opts.blocklist` see the
[`load-ip-set` documentation](https://github.com/webtorrent/load-ip-set#usage).

## `client.add(torrentId, [opts], [function ontorrent (torrent) {}])`

Start downloading a new torrent.

`torrentId` can be one of:

- magnet uri (string)
- torrent file (buffer)
- info hash (hex string or buffer)
- parsed torrent (from [parse-torrent](https://github.com/webtorrent/parse-torrent))
- http/https url to a torrent file (string)
- filesystem path to a torrent file (string) *(Node.js only)*

If `opts` is specified, then the default options (shown below) will be overridden.

```js
{
  announce: [String],        // Torrent trackers to use (added to list in .torrent or magnet uri)
  getAnnounceOpts: Function, // Custom callback to allow sending extra parameters to the tracker
  urlList: [String],         // Array of web seeds
  maxWebConns: Number,       // Max number of simultaneous connections per web seed [default=4]
  path: String,              // Folder to download files to (default=`/tmp/webtorrent/`)
  private: Boolean,          // If true, client will not share the hash with the DHT nor with PEX (default is the privacy of the parsed torrent)
<<<<<<< HEAD
  store: Function,           // Custom chunk store (must follow [abstract-chunk-store](https://www.npmjs.com/package/abstract-chunk-store) API)
  destroyStoreOnDestroy: Boolean, // If truthy, client will delete the torrent's chunk store (e.g. files on disk) when the torrent is destroyed
  skipVerify: Boolean,       // If true, client will skip verification of pieces for existing store and assume it's correct
  preloadedStore: Function,  // Custom, pre-loaded chunk store (must follow [abstract-chunk-store](https://www.npmjs.com/package/abstract-chunk-store) API)
  strategy: String           // Piece selection strategy, `rarest` or `sequential`(defaut=`sequential`)
=======
  store: Function            // Custom chunk store (must follow [abstract-chunk-store](https://www.npmjs.com/package/abstract-chunk-store) API)
  destroyStoreOnDestroy: Boolean // If truthy, client will delete the torrent's chunk store (e.g. files on disk) when the torrent is destroyed
  storeCacheSlots: Number    // Number of chunk store entries (torrent pieces) to cache in memory [default=20]; 0 to disable caching
>>>>>>> b94d7131
}
```

If `ontorrent` is specified, then it will be called when **this** torrent is ready to be
used (i.e. metadata is available). Note: this is distinct from the 'torrent' event which
will fire for **all** torrents.

If you want access to the torrent object immediately in order to listen to events as the
metadata is fetched from the network, then use the return value of `client.add`. If you
just want the file data, then use `ontorrent` or the 'torrent' event.

If you provide `opts.store`, it will be called as
`opts.store(chunkLength, storeOpts)` with:

* `storeOpts.length` - size of all the files in the torrent
* `storeOpts.files` - an array of torrent file objects
* `storeOpts.name` - the info hash of the torrent instance being stored

**Note:** Downloading a torrent automatically seeds it, making it available for download by other peers.

## `client.seed(input, [opts], [function onseed (torrent) {}])`

Start seeding a new torrent.

`input` can be any of the following:

- filesystem path to file or folder
 (string) *(Node.js only)*
- W3C [File](https://developer.mozilla.org/en-US/docs/Web/API/File) object (from an `<input>` or drag and drop) *(browser only)*
- W3C [FileList](https://developer.mozilla.org/en-US/docs/Web/API/FileList) object (basically an array of `File` objects) *(browser only)*
- Node [Buffer](https://nodejs.org/api/buffer.html) object
- Node [Readable stream](https://nodejs.org/api/stream.html#stream_class_stream_readable) object

Or, an **array of `string`, `File`, `Buffer`, or `stream.Readable` objects**.

If `opts` is specified, it should contain the following types of options:

- options for [create-torrent](https://github.com/webtorrent/create-torrent#createtorrentinput-opts-function-callback-err-torrent-) (to allow configuration of the .torrent file that is created)
- options for `client.add` (see above)

If `onseed` is specified, it will be called when the client has begun seeding the file.

**Note:** Every torrent is required to have a name. If one is not explicitly provided
through `opts.name`, one will be determined automatically using the following logic:

- If all files share a common path prefix, that will be used. For example, if all file
  paths start with `/imgs/` the torrent name will be `imgs`.
- Otherwise, the first file that has a name will determine the torrent name. For example,
  if the first file is `/foo/bar/baz.txt`, the torrent name will be `baz.txt`.
- If no files have names (say that all files are Buffer or Stream objects), then a name
  like "Unnamed Torrent <id>" will be generated.

**Note:** Every file is required to have a name. For filesystem paths or W3C File objects,
the name is included in the object. For Buffer or Readable stream types, a `name` property
can be set on the object, like this:

```js
const buf = new Buffer('Some file content')
buf.name = 'Some file name'
client.seed(buf, cb)
```

## `client.on('torrent', function (torrent) {})`

Emitted when a torrent is ready to be used (i.e. metadata is available and store is
ready). See the torrent section for more info on what methods a `torrent` has.

## `client.on('error', function (err) {})`

Emitted when the client encounters a fatal error. The client is automatically
destroyed and all torrents are removed and cleaned up when this occurs.

Always listen for the 'error' event.

## `client.remove(torrentId, [opts], [function callback (err) {}])`

Remove a torrent from the client. Destroy all connections to peers and delete all saved file metadata.

If `opts.destroyStore` is specified, it will override `opts.destroyStoreOnDestroy` passed when the torrent was added.
If truthy, `store.destroy()` will be called, which will delete the torrent's files from the disk.

If `callback` is provided, it will be called when the torrent is fully destroyed,
i.e. all open sockets are closed, and the storage is either closed or destroyed.

## `client.destroy([function callback (err) {}])`

Destroy the client, including all torrents and connections to peers. If `callback` is specified, it will be called when the client has gracefully closed.

## `client.torrents[...]`

An array of all torrents in the client.

## `client.get(torrentId)`

Returns the torrent with the given `torrentId`. Convenience method. Easier than searching
through the `client.torrents` array. Returns `null` if no matching torrent found.

## `client.downloadSpeed`

Total download speed for all torrents, in bytes/sec.

## `client.uploadSpeed`

Total upload speed for all torrents, in bytes/sec.

## `client.progress`

Total download progress for all **active** torrents, from 0 to 1.

## `client.ratio`

Aggregate "seed ratio" for all torrents (uploaded / downloaded).


# Torrent API

## `torrent.name`

Name of the torrent (string).

## `torrent.infoHash`

Info hash of the torrent (string).

## `torrent.magnetURI`

Magnet URI of the torrent (string).

## `torrent.torrentFile`

`.torrent` file of the torrent (Buffer).

## `torrent.torrentFileBlobURL` *(browser only)*

`.torrent` file of the torrent (Blob URL).

## `torrent.announce[...]`

Array of all tracker servers. Each announce is an URL (string).

## `torrent.files[...]`

Array of all files in the torrent. See documentation for `File` below to learn what
methods/properties files have.

## `torrent.pieces[...]`

Array of all pieces in the torrent. See documentation for `Piece` below to learn what
properties pieces have. Some pieces can be null.

## `torrent.pieceLength`

Length in bytes of every piece but the last one.

## `torrent.lastPieceLength`

Length in bytes of the last piece (<= of `torrent.pieceLength`).

## `torrent.timeRemaining`

Time remaining for download to complete (in milliseconds).

## `torrent.received`

Total bytes received from peers (*including* invalid data).

## `torrent.downloaded`

Total *verified* bytes received from peers.

## `torrent.uploaded`

Total bytes uploaded to peers.

## `torrent.downloadSpeed`

Torrent download speed, in bytes/sec.

## `torrent.uploadSpeed`

Torrent upload speed, in bytes/sec.

## `torrent.progress`

Torrent download progress, from 0 to 1.

## `torrent.ratio`

Torrent "seed ratio" (uploaded / downloaded).

## `torrent.numPeers`

Number of peers in the torrent swarm.

## `torrent.maxWebConns`

Max number of simultaneous connections per web seed, as passed in the options.

## `torrent.path`

Torrent download location.

## `torrent.ready`

True when the torrent is ready to be used (i.e. metadata is available and store is
ready).

## `torrent.paused`

True when the torrent has stopped connecting to new peers. Note that this does
not pause new incoming connections, nor does it pause the streams of existing
connections or their wires.

## `torrent.done`

True when all the torrent files have been downloaded.

## `torrent.length`

Sum of the files length (in bytes).

## `torrent.created`

Date of creation of the torrent (as a [Date](https://developer.mozilla.org/en-US/docs/Web/JavaScript/Reference/Global_Objects/Date) object).

## `torrent.createdBy`

Author of the torrent (string).

## `torrent.comment`

A comment optionnaly set by the author (string).

## `torrent.destroy([opts], [callback])`

Remove the torrent from its client. Destroy all connections to peers and delete all saved file metadata.

If `opts.destroyStore` is specified, it will override `opts.destroyStoreOnDestroy` passed when the torrent was added.
If truthy, `store.destroy()` will be called, which will delete the torrent's files from the disk.

If `callback` is provided, it will be called when the torrent is fully destroyed,
i.e. all open sockets are closed, and the storage is either closed or destroyed.

## `torrent.addPeer(peer)`

Add a peer to the torrent swarm. This is advanced functionality. Normally, you should not
need to call `torrent.addPeer()` manually. WebTorrent will automatically find peers using
the tracker servers or DHT. This is just for manually adding a peer to the client.

This method should not be called until the `infoHash` event has been emitted.

Returns `true` if peer was added, `false` if peer was blocked by the loaded blocklist.

The `peer` argument must be an address string in the format `12.34.56.78:4444` (for
normal TCP/uTP peers), or a [`simple-peer`](https://github.com/feross/simple-peer)
instance (for WebRTC peers).

## `torrent.addWebSeed(urlOrConn)`

Add a web seed to the torrent swarm. For more information on BitTorrent web seeds, see
[BEP19](http://www.bittorrent.org/beps/bep_0019.html).

In the browser, web seed servers must have proper CORS (Cross-origin resource sharing)
headers so that data can be fetched across domain.

The `urlOrConn` argument is either the web seed URL, or an object that provides a custom
web seed implementation. A custom conn object is a duplex stream that speaks the bittorrent
wire protocol and pretends to be a remote peer. It must have a `connId` property that
uniquely identifies the custom web seed.

## `torrent.removePeer(peer)`

Remove a peer from the torrent swarm. This is advanced functionality. Normally, you should
not need to call `torrent.removePeer()` manually. WebTorrent will automatically remove
peers from the torrent swarm when they're slow or don't have pieces that are needed.

The `peer` argument should be an address (i.e. "ip:port" string), a peer id (hex string),
or `simple-peer` instance.

## `torrent.select(start, end, [priority], [notify])`

Selects a range of pieces to prioritize starting with `start` and ending with `end` (both
inclusive) at the given `priority`. `notify` is an optional callback to be called when the
selection is updated with new data.

## `torrent.deselect(start, end, priority)`

Deprioritizes a range of previously selected pieces.

## `torrent.critical(start, end)`

Marks a range of pieces as critical priority to be downloaded ASAP. From `start` to `end`
(both inclusive).

## `torrent.createServer([opts])`

Create an http server to serve the contents of this torrent, dynamically fetching the
needed torrent pieces to satisfy http requests. Range requests are supported.

Returns an `http.Server` instance (got from calling `http.createServer`). If
`opts` is specified, it can have the following properties:

```js
{
  origin: String // Allow requests from specific origin. `false` for same-origin. [default: '*']
  hostname: String // If specified, only allow requests whose `Host` header matches this hostname. Note that you should not specify the port since this is automatically determined by the server. Ex: `localhost` [default: `undefined`]
}
```

Visiting the root of the server `/` will show a list of links to individual files. Access
individual files at `/<index>` where `<index>` is the index in the `torrent.files` array
(e.g. `/0`, `/1`, etc.)

Here is a usage example:

```js
const client = new WebTorrent()
const magnetURI = 'magnet: ...'

client.add(magnetURI, function (torrent) {
  // create HTTP server for this torrent
  const server = torrent.createServer()
  server.listen(port) // start the server listening to a port

  // visit http://localhost:<port>/ to see a list of files

  // access individual files at http://localhost:<port>/<index> where index is the index
  // in the torrent.files array

  // later, cleanup...
  server.close()
  client.destroy()
})
```

## `torrent.pause()`

Temporarily stop connecting to new peers. Note that this does not pause new incoming
connections, nor does it pause the streams of existing connections or their wires.

## `torrent.resume()`

Resume connecting to new peers.

## `torrent.rescanFiles([function callback (err) {}])`

Verify the hashes of all pieces in the store and update the bitfield for any new valid
pieces. Useful if data has been added to the store outside WebTorrent, e.g. if another
process puts a valid file in the right place. Once the scan is complete,
`callback(null)` will be called (if provided), unless the torrent was destroyed during
the scan, in which case `callback` will be called with an error.

## `torrent.on('infoHash', function () {})`

Emitted when the info hash of the torrent has been determined.

## `torrent.on('metadata', function () {})`

Emitted when the metadata of the torrent has been determined. This includes the full
contents of the .torrent file, including list of files, torrent length, piece hashes,
piece length, etc.

## `torrent.on('ready', function () {})`

Emitted when the torrent is ready to be used (i.e. metadata is available and store is
ready).

## `torrent.on('warning', function (err) {})`

Emitted when there is a warning. This is purely informational and it is not necessary to
listen to this event, but it may aid in debugging.

## `torrent.on('error', function (err) {})`

Emitted when the torrent encounters a fatal error. The torrent is automatically destroyed
and removed from the client when this occurs.

**Note:** Torrent errors are emitted at `torrent.on('error')`. If there are no
'error' event handlers on the torrent instance, then the error will be emitted at
`client.on('error')`. This prevents throwing an uncaught exception (unhandled
'error' event), but it makes it impossible to distinguish client errors versus
torrent errors. Torrent errors are not fatal, and the client is still usable
afterwards. Therefore, always listen for errors in both places
(`client.on('error')` and `torrent.on('error')`).

## `torrent.on('done', function () {})`

Emitted when all the torrent files have been downloaded.

Here is a usage example:

```js
torrent.on('done', function(){
  console.log('torrent finished downloading')
  torrent.files.forEach(function(file){
     // do something with file
  })
})
```

## `torrent.on('download', function (bytes) {})`

Emitted whenever data is downloaded. Useful for reporting the current torrent status, for
instance:

```js
torrent.on('download', function (bytes) {
  console.log('just downloaded: ' + bytes)
  console.log('total downloaded: ' + torrent.downloaded)
  console.log('download speed: ' + torrent.downloadSpeed)
  console.log('progress: ' + torrent.progress)
})
```

## `torrent.on('upload', function (bytes) {})`

Emitted whenever data is uploaded. Useful for reporting the current torrent status.

## `torrent.on('wire', function (wire) {})`

Emitted whenever a new peer is connected for this torrent. `wire` is an instance of
[`bittorrent-protocol`](https://github.com/webtorrent/bittorrent-protocol), which is a
node.js-style duplex stream to the remote peer. This event can be used to specify
[custom BitTorrent protocol extensions](https://github.com/webtorrent/bittorrent-protocol#extension-api).

Here is a usage example:

```js
const MyExtension = require('./my-extension')

torrent1.on('wire', function (wire, addr) {
  console.log('connected to peer with address ' + addr)
  wire.use(MyExtension)
})
```

See the `bittorrent-protocol`
[extension api docs](https://github.com/webtorrent/bittorrent-protocol#extension-api) for more
information on how to define a protocol extension.

## `torrent.on('noPeers', function (announceType) {})`

Emitted whenever a DHT, tracker, or LSD announce occurs, but no peers have been found.  `announceType` is either `'tracker'`, `'dht'`, or `'lsd'` depending on which announce occurred to trigger this event.  Note that if you're attempting to discover peers from a tracker, a DHT, and LSD, you'll see this event separately for each.

# File API

## `file.name`

File name, as specified by the torrent. *Example: 'some-filename.txt'*

## `file.path`

File path, as specified by the torrent. *Example: 'some-folder/some-filename.txt'*

## `file.length`

File length (in bytes), as specified by the torrent. *Example: 12345*

## `file.downloaded`

Total *verified* bytes received from peers, for this file.

## `file.progress`

File download progress, from 0 to 1.

## `file.select([priority])`

Selects the file to be downloaded, at the given `priority`.
Useful if you know you need the file at a later stage.

## `file.deselect([priority])`

Deselects the file's specific priority, which means it won't be downloaded unless someone creates a stream for it.

*Note: This method is currently not working as expected, see [dcposch answer on #164](https://github.com/webtorrent/webtorrent/issues/164) for a nice work around solution.

## `stream = file.createReadStream([opts])`

Create a [readable stream](https://nodejs.org/api/stream.html#stream_class_stream_readable)
to the file. Pieces needed by the stream will be prioritized highly and fetched from the
swarm first.

You can pass `opts` to stream only a slice of a file.

```js
{
  start: startByte,
  end: endByte
}
```

Both `start` and `end` are inclusive.

## `file.getBuffer(function callback (err, buffer) {})`

Get the file contents as a `Buffer`.

The file will be fetched from the network with highest priority, and `callback` will be
called once the file is ready. `callback` must be specified, and will be called with a an
`Error` (or `null`) and the file contents as a `Buffer`.

```js
file.getBuffer(function (err, buffer) {
  if (err) throw err
  console.log(buffer) // <Buffer 00 98 00 01 ...>
})
```

## `file.appendTo(rootElem, [opts], [function callback (err, elem) {}])` *(browser only)*

Show the file in a the browser by appending it to the DOM. This is a powerful function
that handles many file types like video (.mp4, .webm, .m4v, etc.), audio (.m4a, .mp3,
.wav, etc.), images (.jpg, .gif, .png, etc.), and other file formats (.pdf, .md, .txt,
etc.).

The file will be fetched from the network with highest priority and streamed into the page
(if it's video or audio). In some cases, video or audio files will not be streamable
because they're not in a format that the browser can stream so the file will be fully
downloaded before being played. For other non-streamable file types like images and PDFs,
the file will be downloaded then displayed.

`rootElem` is a container element (CSS selector or reference to DOM node) that the content
will be shown in. A new DOM node will be created for the content and appended to
`rootElem`.

If provided, `opts` can contain the following options:

- `autoplay`: Autoplay video/audio files (default: `false`)
- `muted`: Mute video/audio files (default: `false`)
- `controls`: Show video/audio player controls (default: `true`)
- `maxBlobLength`: Files above this size will skip the "blob" strategy and fail (default: `200 * 1000 * 1000` bytes)

Note: Modern browsers tend to block media that autoplays with audio (here's the
[Chrome policy](https://developers.google.com/web/updates/2017/09/autoplay-policy-changes)
for instance) so if you set `autoplay` to `true`, it's a good idea to also set
`muted` to `true`.

If provided, `callback` will be called once the file is visible to the user.
`callback` is called with an `Error` (or `null`) and the new DOM node that is
displaying the content.

```js
file.appendTo('#containerElement', function (err, elem) {
  if (err) throw err // file failed to download or display in the DOM
  console.log('New DOM node with the content', elem)
})
```

Streaming support depends on support for `MediaSource` API in the browser. All
modern browsers have `MediaSource` support.

For video and audio, webtorrent tries multiple methods of playing the file:

- [`videostream`][videostream] -- best option, supports streaming **with seeking**,
  but only works with MP4-based files for now (uses `MediaSource` API)
- [`mediasource`][mediasource] -- supports more formats, supports streaming
  **without seeking** (uses `MediaSource` API)
- Blob URL -- supports the most formats of all (anything the `<video>` tag supports
  from an http url), **with seeking**, but **does not support streaming** (entire
  file must be downloaded first)

[videostream]: https://www.npmjs.com/package/videostream
[mediasource]: https://www.npmjs.com/package/mediasource

The Blob URL strategy will not be attempted if the file is over
`opts.maxBlobLength` (200 MB by default) since it requires the entire file to be
downloaded before playback can start which gives the appearance of the `<video>`
tag being stalled. If you increase the size, be sure to indicate loading progress
to the user in the UI somehow.

For other media formats, like images, the file is just added to the DOM.

For text-based formats, like html files, pdfs, etc., the file is added to the DOM
via a sandboxed `<iframe>` tag.

## `file.renderTo(elem, [opts], [function callback (err, elem) {}])` *(browser only)*

Like `file.appendTo` but renders directly into given element (or CSS selector). For
example, to render a video, provide a `<video>` element like
`file.renderTo('video#player')`.

## `file.getBlob(function callback (err, blob) {})` *(browser only)*

Get a W3C `Blob` object which contains the file data.

The file will be fetched from the network with highest priority, and `callback` will be
called once the file is ready. `callback` must be specified, and will be called with a an
`Error` (or `null`) and the `Blob` object.

## `file.getBlobURL(function callback (err, url) {})` *(browser only)*

Get a url which can be used in the browser to refer to the file.

The file will be fetched from the network with highest priority, and `callback` will be
called once the file is ready. `callback` must be specified, and will be called with a an
`Error` (or `null`) and the Blob URL (`String`).

This method is useful for creating a file download link, like this:

```js
file.getBlobURL(function (err, url) {
  if (err) throw err
  const a = document.createElement('a')
  a.download = file.name
  a.href = url
  a.textContent = 'Download ' + file.name
  document.body.appendChild(a)
})
```

# Piece API

## `piece.length`

Piece length (in bytes). *Example: 12345*

## `piece.missing`

Piece missing length (in bytes). *Example: 100*

# Wire API

## `wire.peerId`

Remote peer id (hex string)

## `wire.type`

Connection type ('webrtc', 'tcpIncoming', 'tcpOutgoing', 'utpIncoming', 'utpOutgoing', 'webSeed')

## `wire.uploaded`

Total bytes uploaded to peer.

## `wire.downloaded`

Total bytes downloaded from peer.

## `wire.uploadSpeed`

Peer upload speed, in bytes/sec.

## `wire.downloadSpeed`

Peer download speed, in bytes/sec.

## `wire.remoteAddress`

Peer's remote address. Only exists for tcp/utp peers.

## `wire.remotePort`

Peer's remote port. Only exists for tcp/utp peers.

## `wire.destroy()`

Close the connection with the peer. This however doesn't prevent the peer from simply re-connecting.<|MERGE_RESOLUTION|>--- conflicted
+++ resolved
@@ -97,17 +97,12 @@
   maxWebConns: Number,       // Max number of simultaneous connections per web seed [default=4]
   path: String,              // Folder to download files to (default=`/tmp/webtorrent/`)
   private: Boolean,          // If true, client will not share the hash with the DHT nor with PEX (default is the privacy of the parsed torrent)
-<<<<<<< HEAD
-  store: Function,           // Custom chunk store (must follow [abstract-chunk-store](https://www.npmjs.com/package/abstract-chunk-store) API)
-  destroyStoreOnDestroy: Boolean, // If truthy, client will delete the torrent's chunk store (e.g. files on disk) when the torrent is destroyed
+  store: Function            // Custom chunk store (must follow [abstract-chunk-store](https://www.npmjs.com/package/abstract-chunk-store) API)
+  destroyStoreOnDestroy: Boolean // If truthy, client will delete the torrent's chunk store (e.g. files on disk) when the torrent is destroyed
+  storeCacheSlots: Number    // Number of chunk store entries (torrent pieces) to cache in memory [default=20]; 0 to disable caching
   skipVerify: Boolean,       // If true, client will skip verification of pieces for existing store and assume it's correct
   preloadedStore: Function,  // Custom, pre-loaded chunk store (must follow [abstract-chunk-store](https://www.npmjs.com/package/abstract-chunk-store) API)
   strategy: String           // Piece selection strategy, `rarest` or `sequential`(defaut=`sequential`)
-=======
-  store: Function            // Custom chunk store (must follow [abstract-chunk-store](https://www.npmjs.com/package/abstract-chunk-store) API)
-  destroyStoreOnDestroy: Boolean // If truthy, client will delete the torrent's chunk store (e.g. files on disk) when the torrent is destroyed
-  storeCacheSlots: Number    // Number of chunk store entries (torrent pieces) to cache in memory [default=20]; 0 to disable caching
->>>>>>> b94d7131
 }
 ```
 
