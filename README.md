# ![WebTorrent](https://webtorrent.io/img/wordmark.png)

[![Gitter][webtorrent-gitter-image]][webtorrent-gitter-url]
[![Build Status][webtorrent-ti]][webtorrent-tu]
[![NPM Version][webtorrent-ni]][webtorrent-nu]
[![NPM Downloads][webtorrent-downloads-image]][webtorrent-downloads-url]

### Streaming torrent client for node & the browser

[![Sauce Test Status][webtorrent-sauce-image]][webtorrent-sauce-url]
&nbsp;&nbsp;&nbsp;&nbsp;&nbsp;
[![js-standard-style](https://cdn.rawgit.com/feross/standard/master/badge.svg)](http://standardjs.com)

**WebTorrent** is a streaming torrent client for **node.js** and the **browser**. YEP,
THAT'S RIGHT. THE BROWSER. It's written completely in JavaScript – the language of the web
– so the same code works in both runtimes.

In node.js, this module is a simple torrent client, using TCP and UDP to talk to
other torrent clients.

In the browser, WebTorrent uses **WebRTC** (data channels) for peer-to-peer transport.
It can be used **without** browser plugins, extensions, or installations. It's Just
JavaScript&trade;. Note: WebTorrent does **not** support UDP/TCP peers in browser.

Simply include the
[`webtorrent.min.js`](https://cdn.jsdelivr.net/webtorrent/latest/webtorrent.min.js) script
on your page to start fetching files over WebRTC using the BitTorrent protocol, or
`require('webtorrent')` with [browserify](http://browserify.org/). See [demo apps
](#webtorrent-in-production) and [code examples](#usage) below.

To make BitTorrent work over WebRTC (which is the only P2P transport that works on the
web) we made some protocol changes. Therefore, a browser-based WebTorrent client or **"web
peer"** can only connect to other clients that support WebTorrent/WebRTC.

To seed files to web peers, use a client that supports WebTorrent, e.g.
[webtorrent-hybrid](https://github.com/feross/webtorrent-hybrid) or
[instant.io](https://instant.io/). We're also working on
[WebTorrent.app](https://github.com/feross/WebTorrent.app), a desktop client with a
familiar UI that can connect to web peers. We hope established torrent clients
(Transmission, Vuze, uTorrent, etc.) will add support for WebTorrent so they too can
connect to both normal *and* web peers.

![Network](https://webtorrent.io/img/network.png)

> Warning: This is alpha software. **Watch/star to follow along with progress.**

### Features

- **Torrent client for node.js & the browser** (same npm module!)
- **Insanely fast**
- Download **multiple torrents** simultaneously, efficiently
- **Pure Javascript** (no native dependencies)
- Exposes files as **streams**
  - Fetches pieces from the network on-demand so seeking is supported (even before torrent is finished)
  - Seamlessly switches between sequential and rarest-first piece selection strategy
- Supports advanced torrent client features
  - **magnet uri** support via **[ut_metadata](https://github.com/feross/ut_metadata)**
  - **peer discovery** via **[dht](https://github.com/feross/bittorrent-dht)**,
    **[tracker](https://github.com/feross/bittorrent-tracker)**, and
    **[ut_pex](https://github.com/fisch0920/ut_pex)**
  - **[protocol extension api](https://github.com/feross/bittorrent-protocol#extension-api)**
    for adding new extensions
- **Comprehensive test suite** (runs completely offline, so it's reliable and fast)

#### Browser-only features

- **WebRTC data channels** for lightweight peer-to-peer communication with **no plugins**
- **No silos.** WebTorrent is a P2P network for the **entire web.** WebTorrent clients
  running on one domain can connect to clients on any other domain.
- Stream video torrents into a `<video>` tag (`webm (vp8, vp9)` or `mp4 (h.264)`)
- Supports Chrome, Firefox, and Opera.

#### Node-only features

- Stream to **AirPlay**, **Chromecast**, **VLC player**, and many other devices/players

**NOTE**: To connect to "web peers" (browsers) in addition to normal BitTorrent peers, use
  [webtorrent-hybrid](https://github.com/feross/webtorrent-hybrid) which includes WebRTC
  support for node.

### Install

To install WebTorrent for use in node or the browser with `require('webtorrent')`, run:

```bash
npm install webtorrent
```

To install a `webtorrent` command line program, run:

```bash
npm install webtorrent -g
```

### Ways to help

- **Join us in [Gitter][webtorrent-gitter-url]** or on freenode at `#webtorrent` to help
  with development or to hang out with some mad science hackers :)
- **[Create a new issue](https://github.com/feross/webtorrent/issues/new)** to report bugs
- **[Fix an issue](https://github.com/feross/webtorrent/issues?state=open)**. Note:
  WebTorrent is an [OPEN Open Source Project](CONTRIBUTING.md)!

### WebTorrent in production

- **[Instant.io](https://instant.io/)** – Streaming file transfer over WebTorrent ([source code](https://github.com/feross/instant.io))
- **[Fastcast](http://fastcast.nz)** – Stream peer-to-peer audio and video content ([source code](https://github.com/fastcast/fastcast))
- **[Webtorrentapp](https://github.com/alexeisavca/webtorrentapp)** – A tool/platform for launching web apps from torrents
- **[People-driven web](http://www.peopledrivenweb.com/)** – Decentralized content management system ([source code](https://github.com/peopledrivenweb/pwjs))
- **[PeerCloud](https://github.com/jhiesey/peercloud)** - Serverless websites via WebTorrent
- **[βTorrent](https://btorrent.xyz)** - Fully-featured WebTorrent browser client ([source code](https://github.com/DiegoRBaquero/bTorrent))
- **[Niagara](http://andreapaiola.name/niagara/)** - Video player webtorrent with subtitles (zipped .srt(s))
<<<<<<< HEAD
- **[Seedshot](https://github.com/twobucks/seedshot)** - Ephemeral P2P screenshot sharing
- **[PeerWeb](https://github.com/retrohacker/peerweb.js)** - Fetch and render a static website from a torrent
=======
- **[Vique](http://andreapaiola.name/vique/)** - Video player queue to share videos
>>>>>>> c7f0fb90
- Your app here! (send a PR or open an issue with your app's URL)

### Usage

WebTorrent is the first BitTorrent client that works in the browser, using open web
standards (no plugins, just HTML5 and WebRTC)! It's easy to get started!

#### In the browser

##### Downloading a file is simple:

```js
var WebTorrent = require('webtorrent')

var client = new WebTorrent()
var magnetURI = '...'

client.add(magnetURI, function (torrent) {
  // Got torrent metadata!
  console.log('Client is downloading:', torrent.infoHash)

  torrent.files.forEach(function (file) {
    // Display the file by appending it to the DOM. Supports video, audio, images, and
    // more. Specify a container element (CSS selector or reference to DOM node).
    file.appendTo('body')
  })
})
```

##### Seeding a file is simple, too:

```js
var dragDrop = require('drag-drop')
var WebTorrent = require('webtorrent')

var client = new WebTorrent()

// When user drops files on the browser, create a new torrent and start seeding it!
dragDrop('body', function (files) {
  client.seed(files, function (torrent) {
    console.log('Client is seeding:', torrent.infoHash)
  })
})
```

There are more examples in the [examples](https://github.com/feross/webtorrent/tree/master/examples) folder.

##### Browserify

WebTorrent works great with [browserify](http://browserify.org/), an npm module that let's
you use [node](http://nodejs.org/)-style require() to organize your browser code and load modules installed by [npm](https://npmjs.org/) (as seen in the previous examples).

WebTorrent is also available as a standalone script
([`webtorrent.min.js`](webtorrent.min.js)) which exposes `WebTorrent` on the `window`
object, so it can be used with just a script tag:

```html
<script src="webtorrent.min.js"></script>
```

The WebTorrent script is also hosted on fast, reliable CDN infrastructure (Cloudflare and
MaxCDN) for easy inclusion on your site:

```html
<script src="https://cdn.jsdelivr.net/webtorrent/latest/webtorrent.min.js"></script>
```

#### In node.js

WebTorrent also works in node.js, using the *same npm module!* It's mad science!

#### As a command line app

WebTorrent is available as a command line app. Here's how to use it:

```bash
$ npm install webtorrent -g
$ webtorrent --help
```

To download a torrent:

```bash
$ webtorrent magnet_uri
```

To stream a torrent to a device like **AirPlay** or **Chromecast**, just pass a flag:

```bash
$ webtorrent magnet_uri --airplay
```

There are many supported streaming options:

```bash
--airplay               Apple TV
--chromecast            Chromecast
--mplayer               MPlayer
--mpv                   MPV
--omx [jack]            omx [default: hdmi]
--vlc                   VLC
--xbmc                  XBMC
--stdout                standard out [implies --quiet]
```

In addition to magnet uris, webtorrent supports [many ways to specify a torrent](#clientaddtorrentid-opts-function-ontorrent-torrent-).

### API

This API should work exactly the same in node and the browser. Open an issue if this is
not the case.

#### `WebTorrent.WEBRTC_SUPPORT`

Detect native WebRTC support in the environment.

```js
if (WebTorrent.WEBRTC_SUPPORT) {
  // webrtc support!
} else {
  // fallback
}
```

#### `client = new WebTorrent([opts])`

Create a new `WebTorrent` instance.

If `opts` is specified, then the default options (shown below) will be overridden.

``` js
{
  dht: Boolean|Object,   // Enable DHT (default=true), or options object for DHT
  maxConns: Number,      // Max number of connections per torrent (default=55)
  nodeId: String|Buffer, // DHT protocol node ID (default=randomly generated)
  peerId: String|Buffer, // Wire protocol peer ID (default=randomly generated)
  rtcConfig: Object,     // RTCPeerConnection configuration object (default=STUN only)
  tracker: Boolean,      // Whether or not to enable trackers (default=true)
  wrtc: Object           // Custom webrtc implementation (in node, specify the [wrtc](https://www.npmjs.com/package/wrtc) package)
}
```

#### `client.add(torrentId, [opts], [function ontorrent (torrent) {}])`

Start downloading a new torrent. Aliased as `client.download`.

`torrentId` can be one of:

- magnet uri (string)
- torrent file (buffer)
- info hash (hex string or buffer)
- parsed torrent (from [parse-torrent](https://github.com/feross/parse-torrent))
- http/https url to a torrent file (string)
- filesystem path to a torrent file (string)

If `opts` is specified, then the default options (shown below) will be overridden.

```js
{
  announce: [],   // Torrent trackers to use (added to list in .torrent or magnet uri)
  path: String,   // Folder to download files to (default=`/tmp/webtorrent/`)
  store: Function // Custom chunk store (must follow [abstract-chunk-store](https://www.npmjs.com/package/abstract-chunk-store) API)
}
```

If `ontorrent` is specified, then it will be called when **this** torrent is ready to be
used (i.e. metadata is available). Note: this is distinct from the 'torrent' event which
will fire for **all** torrents.

If you want access to the torrent object immediately in order to listen to events as the
metadata is fetched from the network, then use the return value of `client.add`. If you
just want the file data, then use `ontorrent` or the 'torrent' event.

#### `client.seed(input, [opts], [function onseed (torrent) {}])`

Start seeding a new torrent.

`input` can be any of the following:

- path to the file or folder on filesystem (string) (Node.js only)
- W3C [File](https://developer.mozilla.org/en-US/docs/Web/API/File) object (from an `<input>` or drag and drop)
- W3C [FileList](https://developer.mozilla.org/en-US/docs/Web/API/FileList) object (basically an array of `File` objects)
- Node [Buffer](http://nodejs.org/api/buffer.html) object (works in [the browser](https://www.npmjs.org/package/buffer))

Or, an **array of `string`, `File`, or `Buffer` objects**.

If `opts` is specified, it should contain the following types of options:

- options for [create-torrent](https://github.com/feross/create-torrent#createtorrentinput-opts-function-callback-err-torrent-) (to allow configuration of the .torrent file that is created)
- options for `client.add` (see above)

If `onseed` is specified, it will be called when the client has begun seeding the file.

#### `client.on('torrent', function (torrent) {})`

Emitted when a torrent is ready to be used (i.e. metadata is available and store is
ready). See the torrent section for more info on what methods a `torrent` has.

#### `client.remove(torrentId, [function callback (err) {}])`

Remove a torrent from the client. Destroy all connections to peers and delete all saved
file data. If `callback` is specified, it will be called when file data is removed.

#### `client.destroy([function callback (err) {}])`

Destroy the client, including all torrents and connections to peers. If `callback` is specified, it will be called when the client has gracefully closed.

#### `client.torrents[...]`

An array of all torrents in the client.

#### `client.get(torrentId)`

Returns the torrent with the given `torrentId`. Convenience method. Easier than searching
through the `client.torrents` array. Returns `null` if no matching torrent found.

#### `client.ratio`

Seed ratio for all torrents in the client.

### torrent api

#### `torrent.infoHash`

Get the info hash of the torrent.

#### `torrent.magnetURI`

Get the magnet URI of the torrent.

#### `torrent.files[...]`

An array of all files in the torrent. See the file section for more info on what methods
the file has.

#### `torrent.swarm`

The attached [bittorrent-swarm](https://github.com/feross/bittorrent-swarm) instance.

#### `torrent.received`

Get total bytes received from peers (including invalid data).

#### `torrent.downloaded`

Get total bytes received from peers (excluding invalid data).

#### `torrent.timeRemaining`

Get the time remaining in millis if downloading.

#### `torrent.progress`

Get the total progress from 0 to 1.

#### `torrent.ratio`

Get the torrent ratio (seeded/downloaded).

#### `torrent.downloadSpeed`

Returns the download speed.

#### `torrent.uploadSpeed`

Returns the current upload speed.

#### `torrent.path`

Get the torrent download location.

#### `torrent.destroy()`

Alias for `client.remove(torrent)`.

#### `torrent.addPeer(addr)`

Adds a peer to the underlying [bittorrent-swarm](https://github.com/feross/bittorrent-swarm) instance.

Returns `true` if peer was added, `false` if peer was blocked by the loaded blocklist.

#### `torrent.select(start, end, [priority], [notify])`

Selects a range of pieces to prioritize starting with `start` and ending with `end` (both inclusive)
at the given `priority`. `notify` is an optional callback to be called when the selection is updated
with new data.

#### `torrent.deselect(start, end, priority)`

Deprioritizes a range of previously selected pieces.

#### `torrent.critical(start, end)`

Marks a range of pieces as critical priority to be downloaded ASAP. From `start` to `end`
(both inclusive).

#### `torrent.createServer([opts])`

Create an http server to serve the contents of this torrent, dynamically fetching the
needed torrent pieces to satisfy http requests. Range requests are supported.

Returns an `http.Server` instance (got from calling `http.createServer`). If `opts` is specified, it is passed to the `http.createServer` function.

Visiting the root of the server `/` will show a list of links to individual files. Access
individual files at `/<index>` where `<index>` is the index in the `torrent.files` array
(e.g. `/0`, `/1`, etc.)

Here is a usage example:

```js
var client = new WebTorrent()
var magnetURI = '...'

client.add(magnetURI, function (torrent) {
  // create HTTP server for this torrent
  var server = torrent.createServer()
  server.listen(port) // start the server listening to a port

  // visit http://localhost:<port>/ to see a list of files

  // access individual files at http://localhost:<port>/<index> where index is the index
  // in the torrent.files array

  // later, cleanup...
  server.close()
  client.destroy()
})
```

#### `torrent.pause()`

Temporarily stop connecting to new peers. Note that this does not pause new incoming
connections, nor does it pause the streams of existing connections or their wires.

#### `torrent.resume()`

Resume connecting to new peers.

#### `torrent.on('done', function () {})`

Emitted when all the torrent's files have been downloaded

Here is a usage example:

```js
torrent.on('done', function(){
  console.log('torrent finished downloading');
  torrent.files.forEach(function(file){
     // do something with file
  })
})
```

#### `torrent.on('download', function (chunkSize) {})`

Emitted every time a new chunk of data arrives, it's useful for reporting the current torrent status, for instance:

```js
torrent.on('download', function(chunkSize){
  console.log('chunk size: ' + chunkSize);
  console.log('total downloaded: ' + torrent.downloaded);
  console.log('download speed: ' + torrent.downloadSpeed);
  console.log('progress: ' + torrent.progress);
  console.log('======');
})
```

#### `torrent.on('wire', function (wire) {})`

Emitted whenever a new peer is connected for this torrent. `wire` is an instance of
[`bittorrent-protocol`](https://github.com/feross/bittorrent-protocol), which is a
node.js-style duplex stream to the remote peer. This event can be used to specify
[custom BitTorrent protocol extensions](https://github.com/feross/bittorrent-protocol#extension-api).

Here is a usage example:

```js
var MyExtension = require('./my-extension')

torrent1.on('wire', function (wire, addr) {
  console.log('connected to peer with address ' + addr)
  wire.use(MyExtension)
})
```

See the `bittorrent-protocol`
[extension api docs](https://github.com/feross/bittorrent-protocol#extension-api) for more
information on how to define a protocol extension.

### file api

#### `file.name`

File name, as specified by the torrent. *Example: 'some-filename.txt'*

#### `file.path`

File path, as specified by the torrent. *Example: 'some-folder/some-filename.txt'*

#### `file.length`

File length (in bytes), as specified by the torrent. *Example: 12345*

#### `file.select()`

Selects the file to be downloaded, but at a lower priority than files with streams.
Useful if you know you need the file at a later stage.

#### `file.deselect()`

Deselects the file, which means it won't be downloaded unless someone creates a stream
for it.

#### `stream = file.createReadStream([opts])`

Create a [readable stream](http://nodejs.org/api/stream.html#stream_class_stream_readable)
to the file. Pieces needed by the stream will be prioritized highly and fetched from the
swarm first.

You can pass `opts` to stream only a slice of a file.

``` js
{
  start: startByte,
  end: endByte
}
```

Both `start` and `end` are inclusive.

#### `file.getBuffer(function callback (err, buffer) {})`

Get the file contents as a `Buffer`.

The file will be fetched from the network with highest priority, and `callback` will be
called once the file is ready. `callback` must be specified, and will be called with a an
`Error` (or `null`) and the file contents as a `Buffer`.

```js
file.getBuffer(function (err, buffer) {
  if (err) throw err
  console.log(buffer) // <Buffer 00 98 00 01 01 00 00 00 50 ae 07 04 01 00 00 00 0a 00 00 00 00 00 00 00 78 ae 07 04 01 00 00 00 05 00 00 00 00 00 00 00 00 00 00 00 00 00 00 00 00 00 00 ...>
})
```

#### `file.appendTo(rootElem, function callback (err, elem) {})`

Show the file in a the browser by appending it to the DOM. This is a powerful function
that handles many file types like video (.mp4, .webm, .m4v, etc.), audio (.m4a, .mp3,
.wav, etc.), images (.jpg, .gif, .png, etc.), and other file formats (.pdf, .md, .txt,
etc.).

The file will be fetched from the network with highest priority and streamed into the
page (if it's video or audio). In some cases, video or audio files will not be streamable
because they're not in a format that the browser can stream so the file will be fully downloaded before being played. For other non-streamable file types like images and PDFs,
the file will be downloaded then displayed.

`rootElem` is a container element (CSS selector or reference to DOM node) that the content
will be shown in. A new DOM node will be created for the content and appended to
`rootElem`.

`callback` will be called once the file is visible to the user. `callback` must be
specified, and will be called with a an `Error` (or `null`) and the new DOM node that is
displaying the content.

```js
file.appendTo('#containerElement', function (err, elem) {
  if (err) throw err // file failed to download or display in the DOM
  console.log('New DOM node with the content', elem)
})
```

#### `file.renderTo(elem, function callback (err, elem) {})`

Like `file.appendTo` but renders directly into given element (or CSS selector).

#### `file.getBlobURL(function callback (err, url) {})`

Get a url which can be used in the browser to refer to the file.

The file will be fetched from the network with highest priority, and `callback` will be
called once the file is ready. `callback` must be specified, and will be called with a an
`Error` (or `null`) and the Blob URL (`String`).

```js
file.getBlobURL(function (err, url) {
  if (err) throw err
  var a = document.createElement('a')
  a.download = file.name
  a.href = url
  a.textContent = 'Download ' + file.name
  document.body.appendChild(a)
})
```

### Modules

Most of the active development is happening inside of small npm modules which are used by WebTorrent.

#### The Node Way&trade;

> "When applications are done well, they are just the really application-specific, brackish residue that can't be so easily abstracted away. All the nice, reusable components sublimate away onto github and npm where everybody can collaborate to advance the commons." — substack from ["how I write modules"](http://substack.net/how_I_write_modules)

![node.js is shiny](https://feross.net/x/node2.gif)

#### Modules

These are the main modules that make up WebTorrent:

| module | tests | version | description |
|---|---|---|---|
| **[webtorrent][webtorrent]** | [![][webtorrent-ti]][webtorrent-tu] | [![][webtorrent-ni]][webtorrent-nu] | **torrent client (this module)**
| [bittorrent-dht][bittorrent-dht] | [![][bittorrent-dht-ti]][bittorrent-dht-tu] | [![][bittorrent-dht-ni]][bittorrent-dht-nu] | distributed hash table client
| [bittorrent-peerid][bittorrent-peerid] | [![][bittorrent-peerid-ti]][bittorrent-peerid-tu] | [![][bittorrent-peerid-ni]][bittorrent-peerid-nu] | identify client name/version
| [bittorrent-protocol][bittorrent-protocol] | [![][bittorrent-protocol-ti]][bittorrent-protocol-tu] | [![][bittorrent-protocol-ni]][bittorrent-protocol-nu] | bittorrent protocol stream
| [bittorrent-swarm][bittorrent-swarm] | [![][bittorrent-swarm-ti]][bittorrent-swarm-tu] | [![][bittorrent-swarm-ni]][bittorrent-swarm-nu] | bittorrent connection manager
| [bittorrent-tracker][bittorrent-tracker] | [![][bittorrent-tracker-ti]][bittorrent-tracker-tu] | [![][bittorrent-tracker-ni]][bittorrent-tracker-nu] | bittorrent tracker server/client
| [create-torrent][create-torrent] | [![][create-torrent-ti]][create-torrent-tu] | [![][create-torrent-ni]][create-torrent-nu] | create .torrent files
| [magnet-uri][magnet-uri] | [![][magnet-uri-ti]][magnet-uri-tu] | [![][magnet-uri-ni]][magnet-uri-nu] | parse magnet uris
| [parse-torrent][parse-torrent] | [![][parse-torrent-ti]][parse-torrent-tu] | [![][parse-torrent-ni]][parse-torrent-nu] | parse torrent identifiers
| [torrent-discovery][torrent-discovery] | [![][torrent-discovery-ti]][torrent-discovery-tu] | [![][torrent-discovery-ni]][torrent-discovery-nu] | find peers via dht and tracker
| [ut_metadata][ut_metadata] | [![][ut_metadata-ti]][ut_metadata-tu] | [![][ut_metadata-ni]][ut_metadata-nu] | metadata for magnet uris **(ext)**
| [ut_pex][ut_pex] | [![][ut_pex-ti]][ut_pex-tu] | [![][ut_pex-ni]][ut_pex-nu] | peer discovery **(ext)**

[webtorrent]: https://github.com/feross/webtorrent
[webtorrent-ti]: https://img.shields.io/travis/feross/webtorrent/master.svg
[webtorrent-tu]: https://travis-ci.org/feross/webtorrent
[webtorrent-ni]: https://img.shields.io/npm/v/webtorrent.svg
[webtorrent-nu]: https://npmjs.org/package/webtorrent
[webtorrent-downloads-image]: https://img.shields.io/npm/dm/webtorrent.svg
[webtorrent-downloads-url]: https://npmjs.org/package/webtorrent
[webtorrent-gratipay-image]: https://img.shields.io/gratipay/feross.svg
[webtorrent-gratipay-url]: https://gratipay.com/feross/
[webtorrent-sauce-image]: https://saucelabs.com/browser-matrix/webtorrent.svg
[webtorrent-sauce-url]: https://saucelabs.com/u/webtorrent
[webtorrent-gitter-image]: https://img.shields.io/badge/gitter-join%20chat%20%E2%86%92-brightgreen.svg
[webtorrent-gitter-url]: https://gitter.im/feross/webtorrent

[bittorrent-dht]: https://github.com/feross/bittorrent-dht
[bittorrent-dht-ti]: https://img.shields.io/travis/feross/bittorrent-dht/master.svg
[bittorrent-dht-tu]: https://travis-ci.org/feross/bittorrent-dht
[bittorrent-dht-ni]: https://img.shields.io/npm/v/bittorrent-dht.svg
[bittorrent-dht-nu]: https://npmjs.org/package/bittorrent-dht

[bittorrent-peerid]: https://github.com/fisch0920/bittorrent-peerid
[bittorrent-peerid-ti]: https://img.shields.io/travis/fisch0920/bittorrent-peerid.svg
[bittorrent-peerid-tu]: https://travis-ci.org/fisch0920/bittorrent-peerid
[bittorrent-peerid-ni]: https://img.shields.io/npm/v/bittorrent-peerid.svg
[bittorrent-peerid-nu]: https://npmjs.org/package/bittorrent-peerid

[bittorrent-protocol]: https://github.com/feross/bittorrent-protocol
[bittorrent-protocol-ti]: https://img.shields.io/travis/feross/bittorrent-protocol/master.svg
[bittorrent-protocol-tu]: https://travis-ci.org/feross/bittorrent-protocol
[bittorrent-protocol-ni]: https://img.shields.io/npm/v/bittorrent-protocol.svg
[bittorrent-protocol-nu]: https://npmjs.org/package/bittorrent-protocol

[bittorrent-swarm]: https://github.com/feross/bittorrent-swarm
[bittorrent-swarm-ti]: https://img.shields.io/travis/feross/bittorrent-swarm/master.svg
[bittorrent-swarm-tu]: https://travis-ci.org/feross/bittorrent-swarm
[bittorrent-swarm-ni]: https://img.shields.io/npm/v/bittorrent-swarm.svg
[bittorrent-swarm-nu]: https://npmjs.org/package/bittorrent-swarm

[bittorrent-tracker]: https://github.com/feross/bittorrent-tracker
[bittorrent-tracker-ti]: https://img.shields.io/travis/feross/bittorrent-tracker/master.svg
[bittorrent-tracker-tu]: https://travis-ci.org/feross/bittorrent-tracker
[bittorrent-tracker-ni]: https://img.shields.io/npm/v/bittorrent-tracker.svg
[bittorrent-tracker-nu]: https://npmjs.org/package/bittorrent-tracker

[create-torrent]: https://github.com/feross/create-torrent
[create-torrent-ti]: https://img.shields.io/travis/feross/create-torrent/master.svg
[create-torrent-tu]: https://travis-ci.org/feross/create-torrent
[create-torrent-ni]: https://img.shields.io/npm/v/create-torrent.svg
[create-torrent-nu]: https://npmjs.org/package/create-torrent

[magnet-uri]: https://github.com/feross/magnet-uri
[magnet-uri-ti]: https://img.shields.io/travis/feross/magnet-uri/master.svg
[magnet-uri-tu]: https://travis-ci.org/feross/magnet-uri
[magnet-uri-ni]: https://img.shields.io/npm/v/magnet-uri.svg
[magnet-uri-nu]: https://npmjs.org/package/magnet-uri

[parse-torrent]: https://github.com/feross/parse-torrent
[parse-torrent-ti]: https://img.shields.io/travis/feross/parse-torrent/master.svg
[parse-torrent-tu]: https://travis-ci.org/feross/parse-torrent
[parse-torrent-ni]: https://img.shields.io/npm/v/parse-torrent.svg
[parse-torrent-nu]: https://npmjs.org/package/parse-torrent

[torrent-discovery]: https://github.com/feross/torrent-discovery
[torrent-discovery-ti]: https://img.shields.io/travis/feross/torrent-discovery/master.svg
[torrent-discovery-tu]: https://travis-ci.org/feross/torrent-discovery
[torrent-discovery-ni]: https://img.shields.io/npm/v/torrent-discovery.svg
[torrent-discovery-nu]: https://npmjs.org/package/torrent-discovery

[ut_metadata]: https://github.com/feross/ut_metadata
[ut_metadata-ti]: https://img.shields.io/travis/feross/ut_metadata/master.svg
[ut_metadata-tu]: https://travis-ci.org/feross/ut_metadata
[ut_metadata-ni]: https://img.shields.io/npm/v/ut_metadata.svg
[ut_metadata-nu]: https://npmjs.org/package/ut_metadata

[ut_pex]: https://github.com/fisch0920/ut_pex
[ut_pex-ti]: https://img.shields.io/travis/fisch0920/ut_pex.svg
[ut_pex-tu]: https://travis-ci.org/fisch0920/ut_pex
[ut_pex-ni]: https://img.shields.io/npm/v/ut_pex.svg
[ut_pex-nu]: https://npmjs.org/package/ut_pex

### Contribute

WebTorrent is an **[OPEN Open Source Project](https://github.com/feross/webtorrent/blob/master/CONTRIBUTING.md)**. Individuals making significant and valuable contributions are given commit-access to the project to contribute as they see fit.

WebTorrent is only possible due to the excellent work of the following contributors:

<table><tbody>
<tr><th align="left">Feross Aboukhadijeh</th><td><a href="https://github.com/feross">GitHub/feross</a></td><td><a href="http://twitter.com/feross">Twitter/@feross</a></td></tr>
<tr><th align="left">Daniel Posch</th><td><a href="https://github.com/dcposch">GitHub/dcposch</a></td><td><a href="http://twitter.com/dcposch">Twitter/@dcposch</a></td></tr>
<tr><th align="left">John Hiesey</th><td><a href="https://github.com/jhiesey">GitHub/jhiesey</a></td><td><a href="http://twitter.com/jhiesey">Twitter/@jhiesey</a></td></tr>
<tr><th align="left">Travis Fischer</th><td><a href="https://github.com/fisch0920">GitHub/fisch0920</a></td><td><a href="http://twitter.com/fisch0920">Twitter/@fisch0920</a></td></tr>
<tr><th align="left">Astro</th><td><a href="https://github.com/astro">GitHub/astro</a></td><td><a href="http://twitter.com/astro1138">Twitter/@astro1138</a></td></tr>
<tr><th align="left">Iván Todorovich</th><td><a href="https://github.com/ivantodorovich">GitHub/ivantodorovich</a></td><td><a href="http://twitter.com/ivantodorovich">Twitter/@ivantodorovich</a></td></tr>
<tr><th align="left">Mathias Buus</th><td><a href="https://github.com/mafintosh">GitHub/mafintosh</a></td><td><a href="http://twitter.com/mafintosh">Twitter/@mafintosh</a></td></tr>
<tr><th align="left">Bob Ren</th><td><a href="https://github.com/bobrenjc93">GitHub/bobrenjc93</a></td><td><a href="http://twitter.com/bobrenjc93">Twitter/@bobrenjc93</a></td></tr>
<tr><th align="left">James Halliday</th><td><a href="https://github.com/substack">GitHub/substack</a></td><td><a href="http://twitter.com/substack">Twitter/@substack</a></td></tr>
<tr><th align="left">Gilles De Mey</th><td><a href="https://github.com/gillesdemey">GitHub/gillesdemey</a></td><td><a href="http://twitter.com/gdemey">Twitter/@gdemey</a></td></tr>
<tr><th align="left">Valérian Galliat</th><td><a href="https://github.com/valeriangalliat">GitHub/valeriangalliat</a></td><td><a href="http://twitter.com/valeriangalliat">Twitter/@valeriangalliat</a></td></tr>
<tr><th align="left">Joseph Frazier</th><td><a href="https://github.com/josephfrazier">GitHub/josephfrazier</a></td><td></td></tr>
<tr><th align="left">Lucas Pelegrino</th><td><a href="https://github.com/lucaswxp">GitHub/lucaswxp</a></td><td><a href="http://twitter.com/lucaswxp">Twitter/@lucaswxp</a></td></tr>
<tr><th align="left">Diego Rodríguez B.</th><td><a href="https://github.com/DiegoRBaquero">GitHub/DiegoRBaquero</a></td><td><a href="http://twitter.com/DiegoRBaquero">Twitter/@DiegoRBaquero</a></td></tr>
</tbody></table>

#### Enable debug logs

In **node**, enable debug logs by setting the `DEBUG` environment variable to the name of the
module you want to debug (e.g. `bittorrent-protocol`, or `*` to print **all logs**).

```bash
DEBUG=* webtorrent
```

Of course, this also works for the development version:

```bash
DEBUG=* ./bin/cmd.js
```

In the **browser**, enable debug logs by running this in the developer console:

```js
localStorage.debug = '*'
```

Disable by running this:

```js
localStorage.removeItem('debug')
```

### Talks about WebTorrent

- May 2015 (Data Terra Nemo) - [WebTorrent: Mother of all demos](https://www.youtube.com/watch?v=RRtNEcAaUO8)
- Nov 2014 (JSConf Asia) - [How WebTorrent Works](https://www.youtube.com/watch?v=kxHRATfvnlw)
- Sep 2014 (NodeConf EU) – [WebTorrent Mad Science](https://www.youtube.com/watch?v=BVBXkzVjvPc) (first working WebTorrent demo)
- May 2014 (JS.LA) – [How I Built a BitTorrent Client in the Browser](https://vimeo.com/97324247) (progress update; node client working)
- Oct 2013 (RealtimeConf) – [WebRTC Black Magic](https://vimeo.com/77265280) (first mention of idea for WebTorrent)

### License

MIT. Copyright (c) [Feross Aboukhadijeh](http://feross.org).

![Magic](https://webtorrent.io/img/logo.png)<|MERGE_RESOLUTION|>--- conflicted
+++ resolved
@@ -109,12 +109,9 @@
 - **[PeerCloud](https://github.com/jhiesey/peercloud)** - Serverless websites via WebTorrent
 - **[βTorrent](https://btorrent.xyz)** - Fully-featured WebTorrent browser client ([source code](https://github.com/DiegoRBaquero/bTorrent))
 - **[Niagara](http://andreapaiola.name/niagara/)** - Video player webtorrent with subtitles (zipped .srt(s))
-<<<<<<< HEAD
 - **[Seedshot](https://github.com/twobucks/seedshot)** - Ephemeral P2P screenshot sharing
 - **[PeerWeb](https://github.com/retrohacker/peerweb.js)** - Fetch and render a static website from a torrent
-=======
 - **[Vique](http://andreapaiola.name/vique/)** - Video player queue to share videos
->>>>>>> c7f0fb90
 - Your app here! (send a PR or open an issue with your app's URL)
 
 ### Usage
