# Frequently Asked Questions

## What is WebTorrent?

**WebTorrent** is the first torrent client that works in the **browser**. YEP,
THAT'S RIGHT. THE BROWSER.

It's written completely in JavaScript – the language of the web – and uses
**WebRTC** for true peer-to-peer transport. No browser plugin, extension, or
installation is required.

Using open web standards, WebTorrent connects website users together to form a
distributed, decentralized browser-to-browser network for efficient file transfer.

## Why is this cool?

Imagine a video site like YouTube, where **visitors help to host the site's
content**. The more people that use a WebTorrent-powered website, the faster and
more resilient it becomes.

Browser-to-browser communication **cuts out the middle-man** and lets people
communicate on their own terms. No more client/server – just a network of peers,
all equal. WebTorrent is the first step in the journey to
[redecentralize][redecentralize] the Web.

> The way we code the Web will determine the way we live online. So we need to bake
> our values into our code. Freedom of expression needs to be baked into our code.
> Privacy should be baked into our code. Universal access to all knowledge. But
> right now, those values are not embedded in the Web.
>
> <cite>— Brewster Kahle, Founder of the Internet Archive (from [Locking the Web Open][brewster])

## What are some use cases for WebTorrent?

One of the most exciting uses for WebTorrent is **peer-assisted delivery**.
Non-profit projects like [Wikipedia][wikipedia] and the [Internet
Archive][archive] could reduce bandwidth and hosting costs by letting visitors
chip in. Popular content is served browser-to-browser, quickly and cheaply.
Rarely-accessed content is served reliably over HTTP from the origin server.

There are also exciting **business use cases**, from CDNs to app delivery.

> WebTorrent has significant business potential to radically change the traditional
> notion of client-server, with applications for internal infrastructure and
> external closed user communications. WebTorrent has moved from an “idea” to a
> science experiment to now on the edge of being viable. This is like really,
> seriously cool.
>
> <cite>— Chris Kranky (from ["WebTorrent: Rethinking Delivery"][kranky-article])</cite>

[wikipedia]: https://www.wikipedia.org/
[archive]: https://archive.org/index.php
[kranky-article]: https://www.chriskranky.com/webtorrent-rethinking-delivery/
[redecentralize]: http://redecentralize.org/about/
[brewster]: https://blog.archive.org/2015/02/11/locking-the-web-open-a-call-for-a-distributed-web/

## Who is using WebTorrent today?

WebTorrent is still pretty new, but it's already being used in cool ways:

- **[WebTorrent Desktop][webtorrent-desktop]** - Streaming torrent app. For Mac, Windows, and Linux. ([source code][webtorrent-desktop-source])
- **[Wormhole][wormhole]** – Simple, private file sharing (built by the WebTorrent team)
- **[Instant.io][instant.io]** – Streaming file transfer over WebTorrent ([source code][instant.io-source])
- **[GitTorrent][gittorrent]** - Decentralized GitHub using BitTorrent and Bitcoin ([source code][gittorrent-source])
- **[File.pizza][filepizza]** - Free peer-to-peer file transfers in your browser ([source code][filepizza-source])
- **[Webtorrentapp][webtorrentapp]** – Platform for launching web apps from torrents
- **[Fastcast][fastcast]** – Gallery site with some videos ([source code][fastcast-source])
- **[Tokenly Pockets][pockets]** - Digital token issuance with WebTorrent-based metadata ([source code][pockets-source])
- **[βTorrent][btorrent]** - Fully-featured browser WebTorrent client ([source code][btorrent-source])
- **[PeerWeb][peerweb]** - Fetch and render a static website from a torrent
- **[YouShark][youshark]** - Web music player for WebTorrent ([source code][youshark-source])
- **[Twister][twister]** - Decentralized microblogging service, using WebTorrent for media attachments ([source code][twister-source])
- **[PeerTube][peertube]** - Prototype of a decentralized video streaming platform in the web browser ([source code][peertube-source])
- **[webtorrent-cljs][webtorrent-cljs]** - Clojurescript wrapper for WebTorrent
- **[Squidlink][squidlink]** - Transfer files from A to B without the Cloud ([source code][squidlink-source])
- **[Web2web][web2web]** - Server-less & domain-less websites updatable via torrents and bitcoin blockchain ([source code][web2web-source])
- **[Magnet Player][magnet-player]** - Stream video torrents directly from your browser ([source code][magnet-player-source])
- **[PeerFast][peerfast]** - First P2P Internet Speed Test ([source code][peerfast-source])
- **[TorrentMedia][torrentmedia]** - Fully-featured desktop WebTorrent client
- **[Gaia 3D Star Map][gaia]** - 2 million stars, rendered in 3D with WebGL, WebVR, and WebTorrent
- **[Watchtor][watchtor]** - A minimalistic approach for online torrent watching ([source code][watchtor-source])
- **[DropClickPaste][dropclickpaste]** - Drop Dead Simple Content Sharing
- **[FileMap][filemap]** - Share files by pinning them to geographic locations
- **[WebTorrent Google Cast (WTGC)][wtgc]** - Play WebTorrent media on Google Cast devices ([source code][wtgc-source])
- **[CodeDump][codedump]** - A WebTorrent based code pastebin ([source code][codedump-source])
- **[Lunik-Torrent][lunik-torrent]** - WebTorrent downloader and file manager. ([source code][lunik-torrent-source])
- **[BitChute][bitchute]** - A decentralized video streaming social network
- **[Planktos][planktos]** - Enables websites to serve their static content over BitTorrent ([source code][planktos-source])
- **[P2P-CDN][p2pcdn]** - WebTorrent CDN with graceful degradation
- **[PearPlayer][PearPlayer]** - A WebTorrent based multi-source and multi-protocol P2P streaming media player
- **[Tcloud][tcloud]** - File sharing and torrent downloading
- **[Webtorrent-webui][webtorrent-webui]** - A WebTorrent client with a simple web interface for easy remote usage
- **[CineTimes][cinetimes]** - A streaming website of public domain movies
- **[Bitlove.org][bitlove]** - Your favorite podcasts via BitTorrent
- **[Live-torrent][live-torrent]** - Simple implementation of a webtorrent powered live streaming solution ([source code][live-torrent-source])
- **[CDNBye][CDNBye]** -  CDNBye implements WebRTC datachannel to scale live/vod video streaming by peer-to-peer network using bittorrent-like protocol.
- **[Files.fm][Files.fm]** - a fast file sharing and freemium cloud storage service that uses P2P technology to accelerate unlimited downloads and file distribution.
- **[imgest][imgest]** - Serverless shareable image gallery built with JavaScript and WebTorrent.
- **[Bugout][Bugout]** - build and run back-end web services in a browser tab.
- **[P2P Media Loader][p2p-media-loader]** - engine for Hls.js and Shaka Player that enables P2P sharing of live and VOD streams over HLS or DASH protocols.
- **[Hubzilla][hubzilla]** - WebTorrent player integration into posts ([source code][hubzilla-source])
- **[Come Over][comeover]** - Video stream sharing to watch movies together ([source code][comeover-source])
- **[PeerWebSite][peerwebsite]** - Peer to Peer Web Site hosting at your fingertips! Send full featured HTML (incl. CSS, JS) sites from your browser and attach files eg. videos, images, etc.
- **[CipherTorrent][cipher-torrent]** - Online and offline browser torrent client ([source code][cipher-torrent-source])
- **[Slingcode][Slingcode]** - make, run, and share web apps P2P in the browser.
- **[Torrent🧲Parts][TorrentParts]** - A website to inspect and edit what's in your Torrent file or Magnet link
- **[Live On Torrent][liveontorrent]** - A free plataform to live streaming on browser.
- **[WebTorrentPlayer][webtorrentplayer]** - High performance, no compromise video player for WebTorrent ([source code][webtorrentplayer-source])
- **[Storm][storm]** - A beautiful torrent client for desktop.
- **[atorable-loader][atorable-loader-source]** - Resolves Webpack import/require() of a file into a Webtorrent magnet uri.
- **[atorable-react][atorable-react]** -  React component that processes a Webtorrent magnet uri for viewing or other custom uses. ([source code][atorable-react-source])
- **[Iris][iris-messenger]** - Decentralized social networking application. ([source code][iris-messenger-source])
- **[Miru][miru-source]** - Stream anime torrents, real-time with no waiting for downloads. ([source code][miru-source])
- **[Haven Torrent Client][haven-torrent-client]** - Simple and Fast Torrent Client for the web. ([source code][haven-torrent-client-source])
- **[CrawFish][CrawFish]** - Desktop/Web/Server torrent client, with streaming support and integrated search (Works in docker, windows and has a WebUI that can be accessed by remote). ([source code][CrawFish-source])
- **[Niwder][Niwder]** - Web based platform to transfer torrents to Mega.nz and Google Drive on the cloud. ([source code][Niwder-source])
<<<<<<< HEAD
=======
- **[Chitchatter][Chitchatter]** - A peer-to-peer chat app that is serverless, decentralized, and ephemeral. Uses WebTorrent to initiate peer connections. ([source code][Chitchatter-source])
>>>>>>> e0aa4810
- ***Your app here – [Send a pull request][pr] with your URL!***
<!-- - **[PeerCloud][peercloud]** - Serverless websites via WebTorrent ([source code][peercloud-source]) -->
<!-- - **[Niagara][niagara]** - Video player webtorrent with subtitles (zipped .srt(s)) -->
<!-- - **[Vique][vique]** - Video player queue to share videos -->

#### WebTorrent Product Alternatives

There's also a list of WebTorrent-powered alternatives to centralized services here: [WebTorrent Product Clones][webtorrent-clones]

[webtorrent-clones]: https://github.com/DiegoRBaquero/awesome-webtorrent-clones
[webtorrent-desktop]: https://webtorrent.io/desktop
[webtorrent-desktop-source]: https://github.com/webtorrent/webtorrent-desktop
[wormhole]: https://wormhole.app
[instant.io-source]: https://github.com/webtorrent/instant.io
[gittorrent]: http://blog.printf.net/articles/2015/05/29/announcing-gittorrent-a-decentralized-github/
[gittorrent-source]: https://github.com/cjb/GitTorrent
[filepizza]: http://file.pizza/
[filepizza-source]: https://github.com/kern/filepizza
[peercloud]: https://peercloud.io/
[peercloud-source]: https://github.com/jhiesey/peercloud
[webtorrentapp]: https://github.com/alexeisavca/webtorrentapp
[fastcast]: http://fastcast.nz
[fastcast-source]: https://github.com/fastcast/fastcast
[pockets]: https://tokenly.com/
[pockets-source]: https://github.com/loon3/Tokenly-Pockets
[btorrent]: https://btorrent.xyz
[btorrent-source]: https://github.com/DiegoRBaquero/bTorrent
[peerweb]: https://github.com/retrohacker/peerweb.js
[niagara]: https://andreapaiola.name/niagara/
[vique]: https://andreapaiola.name/vique/
[youshark]: http://youshark.neocities.org/
[youshark-source]: https://github.com/enorrmann/youshark
[twister]: http://twister.net.co/?p=589
[twister-source]: https://github.com/miguelfreitas/twister-html
[peertube]: http://peertube.cpy.re
[peertube-source]: https://github.com/Chocobozzz/PeerTube
[webtorrent-cljs]: https://github.com/cvillecsteele/webtorrent-cljs
[squidlink]: http://squidl.ink
[squidlink-source]: https://github.com/darkenvy/Squidl.ink
[web2web]: https://elendirx.github.io/web2web
[web2web-source]: https://github.com/elendirx/web2web
[magnet-player]: https://ferrolho.github.io/magnet-player/
[magnet-player-source]: https://github.com/ferrolho/magnet-player/
[peerfast]: https://diegorbaquero.github.io/PeerFast/#
[peerfast-source]: https://github.com/DiegoRBaquero/PeerFast
[torrentmedia]: https://github.com/FaCuZ/torrentmedia
[gaia]: http://charliehoey.com/threejs-demos/gaia_dr1.html
[watchtor]: https://open-watchtor.hashbase.io
[watchtor-source]: https://github.com/codealchemist/watchtor
[dropclickpaste]: http://dropclickpaste.com/
[filemap]: https://filemap.xyz
[wtgc]: https://wtgc.firebaseapp.com
[wtgc-source]: https://github.com/FluorescentHallucinogen/webtorrent-googlecast
[codedump]: http://ronsoros.github.io
[codedump-source]: https://github.com/ronsoros/ronsoros.github.io/blob/master/index.html
[lunik-torrent]: https://tcloud-lunik.herokuapp.com
[lunik-torrent-source]: https://github.com/Lunik/Lunik-Torrent
[bitchute]: https://www.bitchute.com
[planktos]: https://xuset.github.io/planktos/
[planktos-source]: https://github.com/xuset/planktos
[p2pcdn]: https://github.com/andreapaiola/P2P-CDN
[PearPlayer]: https://github.com/PearInc/PearPlayer.js
[tcloud]: https://github.com/Lunik/tcloud
[webtorrent-webui]: https://github.com/pldubouilh/webtorrent-webui
[cinetimes]: http://cinetimes.org/
[bitlove]: https://bitlove.org/
[live-torrent]: https://live.computer
[live-torrent-source]: https://github.com/pldubouilh/live-torrent
[CDNBye]: https://github.com/cdnbye/hlsjs-p2p-engine
[Files.fm]: https://files.fm
[imgest]: https://imgest.hashbase.io
[Bugout]: https://github.com/chr15m/bugout
[Slingcode]: https://github.com/chr15m/slingcode
[p2p-media-loader]: https://github.com/novage/p2p-media-loader
[hubzilla]: https://hubzilla.org
[hubzilla-source]: https://github.com/demitas-ace/wtplayer/tree/master/wtplayer
[comeover]: https://luccadoret.github.io/comeover/home
[comeover-source]: https://github.com/LucCADORET/comeover
[peerwebsite]: https://peerweb.site
[cipher-torrent]: https://torrent.cipherdogs.net
[cipher-torrent-source]: https://github.com/CipherDogs/cipher-torrent
[TorrentParts]: https://torrent.parts
[liveontorrent]: https://www.weboscoder.com/liveontorrent/
[webtorrentplayer]: https://thaunknown.github.io/webtorrent-player/
[webtorrentplayer-source]: https://github.com/ThaUnknown/webtorrent-player
[storm]: https://github.com/nuzzesick/storm-desktop
[atorable-loader-source]: https://github.com/Atorable/atorable-loader
[atorable-react]: https://atorable.github.io/atorable-react/
[atorable-react-source]: https://github.com/Atorable/atorable-react
[iris-messenger]: https://iris.to
[iris-messenger-source]: https://github.com/irislib/iris-messenger
[CrawFish]: https://github.com/drakonkat/crawfish/blob/main/README.md
[CrawFish-source]: https://github.com/drakonkat/crawfish
[miru-source]: https://github.com/ThaUnknown/miru
[haven-torrent-client]: https://haven.pages.dev/torrent-client/public/
[haven-torrent-client-source]: https://github.com/ThaUnknown/pwa-haven/tree/main/torrent-client
[Niwder]: https://niwder.niweera.gq
[Niwder-source]: https://github.com/Niweera/niwder
<<<<<<< HEAD
=======
[Chitchatter]: https://chitchatter.im/
[Chitchatter-source]: https://github.com/jeremyckahn/chitchatter
>>>>>>> e0aa4810

## How does WebTorrent work?

The WebTorrent protocol works just like [BitTorrent protocol][bittorrent-protocol],
except it uses [WebRTC][webrtc] instead of [TCP][tcp]/[uTP][utp] as the transport
protocol.

In order to support [WebRTC's connection model][webrtc-signaling], we made a few
changes to the tracker protocol. Therefore, a browser-based WebTorrent client or
**"web peer"** can only connect to other clients that support WebTorrent/WebRTC.

The protocol changes we made will be published as a
[BEP](http://www.bittorrent.org/beps/bep_0001.html). Until a spec is written, you
can view the source code of the [`bittorrent-tracker`][bittorrent-tracker] package.

Once peers are connected, the wire protocol used to communicate is exactly the same
as in normal BitTorrent. This should make it easy for existing popular torrent
clients like Transmission, and uTorrent to add support for WebTorrent. **Vuze**
[already has support][vuze-support] for WebTorrent!

![WebTorrent network diagram](https://webtorrent.io/img/network.png)

[bittorrent-protocol]: https://wiki.theory.org/BitTorrentSpecification
[webrtc-signaling]: http://www.html5rocks.com/en/tutorials/webrtc/infrastructure/#what-is-signaling
[tcp]: https://en.wikipedia.org/wiki/Transmission_Control_Protocol
[utp]: https://en.wikipedia.org/wiki/Micro_Transport_Protocol
[webrtc]: https://en.wikipedia.org/wiki/WebRTC
[bittorrent-tracker]: https://npmjs.com/package/bittorrent-tracker
[vuze-support]: https://wiki.vuze.com/w/WebTorrent

## How do I get started?

To start using WebTorrent, simply include the
[`webtorrent.min.js`](https://cdn.jsdelivr.net/npm/webtorrent@latest/webtorrent.min.js)
script on your page. If you use [browserify](http://browserify.org/), you can
`npm install webtorrent` and `require('webtorrent')`.

It's easy to download a torrent and add it to the page.

```js
const client = new WebTorrent()

const torrentId = 'magnet:?xt=urn:btih:08ada5a7a6183aae1e09d831df6748d566095a10&dn=Sintel&tr=udp%3A%2F%2Fexplodie.org%3A6969&tr=udp%3A%2F%2Ftracker.coppersurfer.tk%3A6969&tr=udp%3A%2F%2Ftracker.empire-js.us%3A1337&tr=udp%3A%2F%2Ftracker.leechers-paradise.org%3A6969&tr=udp%3A%2F%2Ftracker.opentrackr.org%3A1337&tr=wss%3A%2F%2Ftracker.btorrent.xyz&tr=wss%3A%2F%2Ftracker.fastcast.nz&tr=wss%3A%2F%2Ftracker.openwebtorrent.com&ws=https%3A%2F%2Fwebtorrent.io%2Ftorrents%2F&xs=https%3A%2F%2Fwebtorrent.io%2Ftorrents%2Fsintel.torrent'

navigator.serviceWorker.register('sw.min.js')
// see tutorials.md for a full example of streaming media using service workers

client.add(torrentId, function (torrent) {
  // Torrents can contain many files. Let's use the .mp4 file
  const file = torrent.files.find(function (file) {
    return file.name.endsWith('.mp4')
  })
  file.streamTo(document.querySelector('video')) // append the file to the DOM
})
```

This supports video, audio, images, PDFs, Markdown, [and more][render-media], right
out of the box. There are additional ways to access file content directly, including
as a node-style stream, Buffer, or Blob URL.

Video and audio content can be streamed, i.e. playback will start before the full
file is downloaded. Seeking works too – WebTorrent dynamically fetches
the needed torrent pieces from the network on-demand.

## What is WebRTC?

WebRTC (Web Real-Time Communication) is an API defined by the World Wide Web
Consortium (W3C) to support browser-to-browser applications like voice calling,
video chat, and P2P file sharing without the need for browser plugins.

WebRTC's `RTCDataChannel` API allows the transfer of data directly from one browser
to another. This is distinct from `WebSocket` and `XMLHttpRequest` because these are
designed for communication to/from a server, i.e. a client-server model. Data
Channels allow for **direct browser-to-browser connections**.

This is revolutionary. Never before could websites connect their users directly to
each other with super low-latency, encrypted, peer-to-peer connections. This will
enable next-generation applications in healthcare, education, science, and more.
WebTorrent is just one example.

WebRTC [works everywhere][webrtc-everywhere], and browser support is excellent.
**Chrome**, **Firefox**, and **Opera** for Desktop and Android, as well as
**Microsoft Edge** and **Safari** have support.

You can learn more about WebRTC data channels at [HTML5Rocks][datachannel-intro].

[webrtc-everywhere]: https://speakerdeck.com/feross/webrtc-everywhere-beyond-the-browser-at-data-terra-nemo-2015
[datachannel-intro]: http://www.html5rocks.com/en/tutorials/webrtc/datachannels/

## Can WebTorrent clients connect to normal BitTorrent clients?

In the browser, WebTorrent can only download torrents that are seeded by a
WebRTC-capable torrent client.

Right now, we know of these WebRTC-capable torrent clients:

- **[WebTorrent Desktop][webtorrent-desktop]** - Open source streaming torrent client. For Mac, Windows, and Linux.
- **[Vuze][vuze-support]** - Powerful, full-featured torrent client
- **[Playback][playback]** - Open source JavaScript video player **(super cool!)**
- **[`webtorrent-hybrid`][webtorrent-hybrid]** - Node.js package (command line and API)
- **[Instant.io][instant.io]** - Simple WebTorrent client in a website
- **[βTorrent][btorrent]** - Fully-featured browser WebTorrent client ([source code][btorrent-source])
- **[TorrentMedia][torrentmedia]** - Desktop WebTorrent client
- *More coming soon – [Send a PR][pr] to add your client to the list!*

### A bit more about `webtorrent-hybrid`

In node.js, `webtorrent-hybrid` can download torrents from WebRTC peers or TCP peers
(i.e. normal peers). You can use WebTorrent as a command line program, or
programmatically as a node.js package.

To install `webtorrent-hybrid` run the following command in your terminal (add the
`-g` flag to install the command line program, omit it to install locally):

```
npm install webtorrent-hybrid -g
```

Note: If you just need to use WebTorrent in the browser (where WebRTC is available
natively) then use [`webtorrent`][webtorrent] instead, which is faster to install
because it won't need to install a WebRTC implementation.

## Can WebTorrent clients on different websites connect to each other?

Yes! **WebTorrent works across the entire web.** WebTorrent clients running on one
domain can connect to clients on any other domain. No silos!

The same-origin policy does not apply to WebRTC connections since they are not
client-to-server. Browser-to-browser connections require the cooperation of both
websites (i.e. the WebTorrent script must be present on both sites).

## Who builds WebTorrent?

WebTorrent is built by [Feross Aboukhadijeh][feross] and hundreds of open source
contributors. The WebTorrent project is managed by
[WebTorrent, LLC][webtorrent-io], as a non-profit project.

Feross's other projects include [JavaScript Standard Style][standard],
[PeerCDN][peercdn] (sold to Yahoo), [Study Notes][studynotes], and
[YouTube Instant][ytinstant].

In the past, Feross attended [Stanford University][stanford], did research in the
[Stanford Human-Computer Interaction][hci] and [Computer Security][seclab] labs,
and worked at [Quora][quora], [Facebook][facebook], and [Intel][intel].

[standard]: http://standardjs.com/
[studynotes]: https://www.apstudynotes.org/
[ytinstant]: http://ytinstant.com/
[stanford]: http://www.stanford.edu/
[hci]: http://hci.stanford.edu/
[seclab]: http://seclab.stanford.edu/
[quora]: https://www.quora.com/
[facebook]: https://www.facebook.com/
[intel]: http://intel.com/

## What is WebTorrent, LLC?

"WebTorrent, LLC" is the legal entity that owns WebTorrent. WebTorrent is, and
always will be, **non-profit, open source, and free software**.

There are no plans to make a profit from WebTorrent.

## How is WebTorrent different from PeerCDN?

[PeerCDN][peercdn] was a next-generation CDN powered by WebRTC for efficient
peer-to-peer delivery of website content. PeerCDN was founded by
[Feross Aboukhadijeh][feross], [Abi Raja][abi], and [John Hiesey][jhiesey] in
March 2013 and was sold to [Yahoo][yahoo] in December 2013.

WebTorrent is an independent project started by [Feross Aboukhadijeh][feross] in
October 2013. Unlike PeerCDN, **WebTorrent is free software**, licensed under the
[MIT License][license]. You're free to use it however you like!

> "Free software" is a matter of liberty, not price. To understand the concept, you
> should think of "free" as in "free speech," not as in "free beer."
>
> <cite>— Richard Stallman, software freedom activist</cite>

On a technical level, PeerCDN and WebTorrent were built with different goals in
mind. PeerCDN was optimized for low-latency downloads and fast peer discovery. This
meant the client and site owner trusted centralized servers to map file URLs to
content hashes.

WebTorrent, on the other hand, doesn't require clients to trust a centralized
server. Given a `.torrent` file or magnet link, the WebTorrent client downloads the
file without trusting servers or peers at any point.

[feross]: http://feross.org/
[abi]: http://abiraja.com/
[jhiesey]: https://github.com/jhiesey
[yahoo]: https://www.yahoo.com/

## How can I contribute?

WebTorrent is an **OPEN Open Source Project**. Individuals who make significant and
valuable contributions are given commit access to the project to contribute as they
see fit. (See the full [contributor guidelines][contributing].)

There are many ways to help out!

- Report bugs by [creating a GitHub issue][issues].
- Write code to [fix an open issue][open-issues].

If you're looking for help getting started, come join us in [Gitter][gitter] or on
IRC at `#webtorrent` (freenode) and how you can get started.


[open-issues]: https://github.com/webtorrent/webtorrent/issues?state=open
[contributing]: https://github.com/webtorrent/.github/blob/master/CONTRIBUTING.md

## Where can I learn more?

There are many talks online about WebTorrent. Here are a few:

### Intro to BitTorrent and WebTorrent (JSConf)

<iframe width="853" height="480" src="https://www.youtube.com/embed/kxHRATfvnlw?rel=0" frameborder="0" allowfullscreen></iframe>

### WebRTC Everywhere: Beyond the Browser (slides only)

<script async class="speakerdeck-embed" data-id="cb08869f2ac2445c99e8b73a4ac65d2b" data-ratio="1.77777777777778" src="//speakerdeck.com/assets/embed.js"></script>

## WebTorrent supports sequential streaming. How does this affect the network?

BitTorrent clients select which file pieces to download using an algorithm called
"rarest-first". With every peer in the system trying to download the rarest pieces
first, on average most pieces will have approximately the same availability in the
network.

In practice, the rarest-first algorithm is most important on poorly-seeded
torrents, or in the first few hours of a torrent being published (when the ratio of
seeders to leechers is bad).

Most torrent clients support features that cause it to deviate from a pure rarest-
first selection algorithm. For example, the ability to select/deselect or
prioritize/deprioritize certain files in the torrent.

WebTorrent supports streaming a torrent file "in order", which is useful for
playing back media files. We’re working on improving the algorithm to switch back
to a rarest-first strategy when there is not a high-priority need for specific
pieces. In other words, when sufficient media is buffered, we can use the normal
"rarest-first" piece selection algorithm.

But the fact is that with the speed of today’s internet connections, the user is
going to finish fully downloading the torrent in a fraction of the time it takes to
consume it, so they will still spend more time seeding than downloading.

Also note: BitTorrent Inc.'s official torrent client, uTorrent, offers sequential
downloading, as well as selective file downloading, and the BitTorrent network
remains very healthy.

## Why wasn't WebTorrent designed as an entirely-new, modern protocol?

BitTorrent is the most successful, most widely-deployed P2P protocol in existence.
It works really well. Our goal with WebTorrent was to bring BitTorrent to the web
in a way that interoperates with the existing torrent network.

Re-inventing the protocol would have made WebTorrent fundamentally incompatible
with existing clients and prevented adoption. The way we've done it is better. The
wire protocol is exactly the same, but there's now a new way to connect to peers:
WebRTC, in addition to the existing TCP and uTP.

Also, re-inventing the protocol is a huge rabbit hole. There was already a lot of
risk when we started the project -- will WebRTC get adopted by all the browser
vendors? Will the Data Channel implementation stabilize and be performant? Is
JavaScript fast enough to re-package MP4 videos on-the-fly for streaming playback
with the MediaSource API? Our thinking was: Why add inventing a new wire protocol
and several algorithms to the table?

It's true that the BitTorrent protocol is dated in some ways. For example, it uses
it's own strange data encoding called "bencoding". If it were invented today, it
would probably just use JSON or MessagePack. But, this doesn't matter -- BitTorrent
works really well, and we care more about building robust and useful software than
conceptual purity or the latest software fashions.

## Is it possible to do live streaming with WebTorrent?

WebTorrent cannot do live streaming out-of-the-box, however you can build a live
streaming solution on top of WebTorrent.

Torrents are immutable. That means that once a torrent file is created, it cannot
be changed without changing the info hash. So, how could one get around this
limitation?

A naive approach would be this: The content producer could take every 10 seconds of
live content and create a torrent for it. Viewers would follow this "feed" of
torrent files (or info hashes) and download the content sequentially. Streamers
would be around 10-20 seconds behind the live stream.

This approach can definitely be improved, though! Why not give that a shot yourself
and share the code?

## Does WebTorrent leak your IP address when using a VPN? I heard that WebRTC leaks your IP address.

No.

WebRTC data channels do not allow a website to discover your public IP address when
there is a VPN in use. The WebRTC discovery process will just find your VPN's IP
address and the local network IP address.

Local IP addresses (e.g. 10.x.x.x or 192.168.x.x) can potentially be used to
"fingerprint" your browser and identify across different sites that you visit,
like a third-party tracking cookie. However, this is a separate issue than exposing
your real public IP address, and it's worth noting that the browser already
provides hundreds of vectors for fingerprinting you
(e.g. your installed fonts, screen resolution, browser window size, OS version,
language, etc.).

If you have a VPN enabled, then WebRTC data channels will not connect to peers
using your true public IP address, nor will it be revealed to the JavaScript running
on the webpage.

At one point in time, WebRTC did have an issue where it would allow a website
to discover your true public IP address, but this was fixed a long time ago. This
unfortunate misinformation keeps bouncing around the internet.

There's now a spec that defines exactly which IP addresses are exposed with WebRTC.
If you're interested in further reading, you can read the
[IP handling spec](https://tools.ietf.org/html/draft-ietf-rtcweb-ip-handling-01)
for yourself.

# Troubleshooting

## Why does browser downloading not work? I see no peers!

It does work! But you can't just use any random magnet uri or `.torrent` file. The
torrent must be seeded by a WebRTC-capable client, i.e.
[WebTorrent Desktop][webtorrent-desktop], [Vuze][vuze-support],
[webtorrent-hybrid][webtorrent-hybrid], [Playback][playback],
[instant.io][instant.io], or [βTorrent][btorrent].

In the browser, WebTorrent can only download torrents that are explicitly seeded to
web peers via a WebRTC-capable client. Desktop torrent clients need to support
WebRTC to connect to web browsers.

## Why does video/audio streaming not work?

Streaming support depends on support for `MediaSource` API in the browser. All
modern browsers have `MediaSource` support. In Firefox, support was added in
Firefox 42 (i.e. Firefox Nightly).

[Many file types][render-media] are supported (again, depending on browser support),
but only `.mp4`, `.m4v`, and `.m4a` have full support, including seeking.

To support video/audio streaming of arbitrary files, WebTorrent uses the
[`videostream`][videostream] package, which in turn uses [`mp4box.js`][mp4box.js].
If you think there may be a bug in one of these packages, please file an issue on
the respective repository.

[videostream]: https://npmjs.com/package/videostream
[mp4box.js]: https://github.com/gpac/mp4box.js

## Got more questions?

Open an issue on the WebTorrent [issue tracker][issues], or join us in
[Gitter][gitter] or on IRC at `#webtorrent` (freenode).

[webtorrent-io]: https://webtorrent.io
[render-media]: https://github.com/feross/render-media/blob/master/index.js
[gitter]: https://gitter.im/webtorrent/webtorrent
[instant.io]: https://instant.io
[issues]: https://github.com/webtorrent/webtorrent/issues
[license]: https://github.com/webtorrent/webtorrent/blob/master/LICENSE
[peercdn]: http://www.peercdn.com/
[playback]: https://mafintosh.github.io/playback/
[pr]: https://github.com/webtorrent/webtorrent
[webtorrent-hybrid]: https://npmjs.com/package/webtorrent-hybrid
[webtorrent]: https://npmjs.com/package/webtorrent<|MERGE_RESOLUTION|>--- conflicted
+++ resolved
@@ -114,10 +114,7 @@
 - **[Haven Torrent Client][haven-torrent-client]** - Simple and Fast Torrent Client for the web. ([source code][haven-torrent-client-source])
 - **[CrawFish][CrawFish]** - Desktop/Web/Server torrent client, with streaming support and integrated search (Works in docker, windows and has a WebUI that can be accessed by remote). ([source code][CrawFish-source])
 - **[Niwder][Niwder]** - Web based platform to transfer torrents to Mega.nz and Google Drive on the cloud. ([source code][Niwder-source])
-<<<<<<< HEAD
-=======
 - **[Chitchatter][Chitchatter]** - A peer-to-peer chat app that is serverless, decentralized, and ephemeral. Uses WebTorrent to initiate peer connections. ([source code][Chitchatter-source])
->>>>>>> e0aa4810
 - ***Your app here – [Send a pull request][pr] with your URL!***
 <!-- - **[PeerCloud][peercloud]** - Serverless websites via WebTorrent ([source code][peercloud-source]) -->
 <!-- - **[Niagara][niagara]** - Video player webtorrent with subtitles (zipped .srt(s)) -->
@@ -216,11 +213,8 @@
 [haven-torrent-client-source]: https://github.com/ThaUnknown/pwa-haven/tree/main/torrent-client
 [Niwder]: https://niwder.niweera.gq
 [Niwder-source]: https://github.com/Niweera/niwder
-<<<<<<< HEAD
-=======
 [Chitchatter]: https://chitchatter.im/
 [Chitchatter-source]: https://github.com/jeremyckahn/chitchatter
->>>>>>> e0aa4810
 
 ## How does WebTorrent work?
 
