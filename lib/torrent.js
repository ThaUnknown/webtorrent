/* global Blob */

<<<<<<< HEAD
const EventEmitter = require('events')
const fs = require('fs')
const net = require('net') // browser exclude
const os = require('os') // browser exclude
const path = require('path')
const addrToIPPort = require('addr-to-ip-port')
const { default: BitField } = require('bitfield')
const CacheChunkStore = require('cache-chunk-store')
const ChunkStoreWriteStream = require('chunk-store-stream/write')
const cpus = require('cpus')
const debugFactory = require('debug')
const Discovery = require('torrent-discovery')
const FSChunkStore = require('fs-chunk-store') // browser: `memory-chunk-store`
const get = require('simple-get')
const ImmediateChunkStore = require('immediate-chunk-store')
const ltDontHave = require('lt_donthave')
const MemoryChunkStore = require('memory-chunk-store')
const HybridChunkStore = require('hybrid-chunk-store')
const MultiStream = require('multistream')
const parallel = require('run-parallel')
const parallelLimit = require('run-parallel-limit')
const parseTorrent = require('parse-torrent')
const Piece = require('torrent-piece')
const pump = require('pump')
const queueMicrotask = require('queue-microtask')
const randomIterate = require('random-iterate')
const sha1 = require('simple-sha1')
const throughput = require('throughput')
const utMetadata = require('ut_metadata')
const utPex = require('ut_pex') // browser exclude

const File = require('./file.js')
const Peer = require('./peer.js')
const RarityMap = require('./rarity-map.js')
const utp = require('./utp.js') // browser exclude
const WebConn = require('./webconn.js')
=======
import EventEmitter from 'events'
import fs from 'fs'
import net from 'net' // browser exclude
import os from 'os' // browser exclude
import path from 'path'
import addrToIPPort from 'addr-to-ip-port'
import BitField from 'bitfield'
import CacheChunkStore from 'cache-chunk-store'
import ChunkStoreWriteStream from 'chunk-store-stream/write.js'
import cpus from 'cpus'
import debugFactory from 'debug'
import Discovery from 'torrent-discovery'
import FSChunkStore from 'fs-chunk-store' // browser: `memory-chunk-store`
import get from 'simple-get'
import ImmediateChunkStore from 'immediate-chunk-store'
import ltDontHave from 'lt_donthave'
import MemoryChunkStore from 'memory-chunk-store'
import joinIterator from 'join-async-iterator'
import parallel from 'run-parallel'
import parallelLimit from 'run-parallel-limit'
import parseTorrent from 'parse-torrent'
import Piece from 'torrent-piece'
import pump from 'pump'
import queueMicrotask from 'queue-microtask'
import randomIterate from 'random-iterate'
import sha1 from 'simple-sha1'
import throughput from 'throughput'
import utMetadata from 'ut_metadata'
import utPex from 'ut_pex' // browser exclude
import { Readable } from 'streamx'

import File from './file.js'
import Peer from './peer.js'
import RarityMap from './rarity-map.js'
import utp from './utp.js' // browser exclude
import WebConn from './webconn.js'

import info from '../package.json' assert { type: 'json' }
>>>>>>> 1ba3e6c4

const debug = debugFactory('webtorrent:torrent')
const MAX_BLOCK_LENGTH = 128 * 1024
const PIECE_TIMEOUT = 30_000
const CHOKE_TIMEOUT = 5_000
const SPEED_THRESHOLD = 3 * Piece.BLOCK_LENGTH

const PIPELINE_MIN_DURATION = 0.5
const PIPELINE_MAX_DURATION = 1

const RECHOKE_INTERVAL = 10_000 // 10 seconds
const RECHOKE_OPTIMISTIC_DURATION = 2 // 30 seconds

const DEFAULT_NO_PEERS_INTERVAL = 30_000 // 30 seconds

// IndexedDB chunk stores used in the browser benefit from high concurrency
const FILESYSTEM_CONCURRENCY = process.browser ? cpus().length : 2

const RECONNECT_WAIT = [1_000, 5_000, 15_000]

const VERSION = info.version
const USER_AGENT = `WebTorrent/${VERSION} (https://webtorrent.io)`

let TMP
try {
  TMP = path.join(fs.statSync('/tmp') && '/tmp', 'webtorrent')
} catch (err) {
  TMP = path.join(typeof os.tmpdir === 'function' ? os.tmpdir() : '/', 'webtorrent')
}

export default class Torrent extends EventEmitter {
  constructor (torrentId, client, opts) {
    super()

    this._debugId = 'unknown infohash'
    this.client = client

    this.announce = opts.announce
    this.urlList = opts.urlList

    this.path = opts.path || TMP
    this.addUID = opts.addUID || false
    this.onlyMem = opts.onlyMem !== undefined ? opts.onlyMem : true
    this.rootDir = opts.rootDir || null
    this.skipVerify = !!opts.skipVerify
    this._store = opts.store || FSChunkStore
    this._preloadedStore = opts.preloadedStore || null
    this._storeCacheSlots = opts.storeCacheSlots !== undefined ? opts.storeCacheSlots : 20
    this._destroyStoreOnDestroy = opts.destroyStoreOnDestroy || false
    this.store = null
    this.storeOpts = opts.storeOpts

    this._getAnnounceOpts = opts.getAnnounceOpts

    // if defined, `opts.private` overrides default privacy of torrent
    if (typeof opts.private === 'boolean') this.private = opts.private

    this.strategy = opts.strategy || 'sequential'

    this.maxWebConns = opts.maxWebConns || 4

    this._rechokeNumSlots = (opts.uploads === false || opts.uploads === 0)
      ? 0
      : (+opts.uploads || 10)
    this._rechokeOptimisticWire = null
    this._rechokeOptimisticTime = 0
    this._rechokeIntervalId = null
    this._noPeersIntervalId = null
    this._noPeersIntervalTime = opts.noPeersIntervalTime ? opts.noPeersIntervalTime * 1000 : DEFAULT_NO_PEERS_INTERVAL

    this.ready = false
    this.destroyed = false
    this.paused = opts.paused || false
    this.done = false

    this.metadata = null
    this.files = []

    // Pieces that need to be downloaded, indexed by piece index
    this.pieces = []

    this._amInterested = false
    this._selections = []
    this._critical = []

    this.wires = [] // open wires (added *after* handshake)

    this._queue = [] // queue of outgoing tcp peers to connect to
    this._peers = {} // connected peers (addr/peerId -> Peer)
    this._peersLength = 0 // number of elements in `this._peers` (cache, for perf)

    // stats
    this.received = 0
    this.uploaded = 0
    this._downloadSpeed = throughput()
    this._uploadSpeed = throughput()

    // for cleanup
    this._servers = []
    this._xsRequests = []

    // TODO: remove this and expose a hook instead
    // optimization: don't recheck every file if it hasn't changed
    this._fileModtimes = opts.fileModtimes

    if (torrentId !== null) this._onTorrentId(torrentId)

    this._debug('new torrent')
  }

  get timeRemaining () {
    if (this.done) return 0
    if (this.downloadSpeed === 0) return Infinity
    return ((this.length - this.downloaded) / this.downloadSpeed) * 1000
  }

  get downloaded () {
    if (!this.bitfield) return 0
    let downloaded = 0
    for (let index = 0, len = this.pieces.length; index < len; ++index) {
      if (this.bitfield.get(index)) { // verified data
        downloaded += (index === len - 1) ? this.lastPieceLength : this.pieceLength
      } else { // "in progress" data
        const piece = this.pieces[index]
        downloaded += (piece.length - piece.missing)
      }
    }
    return downloaded
  }

  // TODO: re-enable this. The number of missing pieces. Used to implement 'end game' mode.
  // Object.defineProperty(Storage.prototype, 'numMissing', {
  //   get: function () {
  //     var self = this
  //     var numMissing = self.pieces.length
  //     for (var index = 0, len = self.pieces.length; index < len; index++) {
  //       numMissing -= self.bitfield.get(index)
  //     }
  //     return numMissing
  //   }
  // })

  get downloadSpeed () { return this._downloadSpeed() }

  get uploadSpeed () { return this._uploadSpeed() }

  get progress () { return this.length ? this.downloaded / this.length : 0 }

  get ratio () { return this.uploaded / (this.received || this.length) }

  get numPeers () { return this.wires.length }

  get torrentFileBlobURL () {
    if (typeof window === 'undefined') throw new Error('browser-only property')
    if (!this.torrentFile) return null
    return URL.createObjectURL(
      new Blob([this.torrentFile], { type: 'application/x-bittorrent' })
    )
  }

  get _numQueued () {
    return this._queue.length + (this._peersLength - this._numConns)
  }

  get _numConns () {
    let numConns = 0
    for (const id in this._peers) {
      if (this._peers[id].connected) numConns += 1
    }
    return numConns
  }

  _onTorrentId (torrentId) {
    if (this.destroyed) return

    let parsedTorrent
    try { parsedTorrent = parseTorrent(torrentId) } catch (err) {}
    if (parsedTorrent) {
      // Attempt to set infoHash property synchronously
      this.infoHash = parsedTorrent.infoHash
      this._debugId = parsedTorrent.infoHash.toString('hex').substring(0, 7)
      queueMicrotask(() => {
        if (this.destroyed) return
        this._onParsedTorrent(parsedTorrent)
      })
    } else {
      // If torrentId failed to parse, it could be in a form that requires an async
      // operation, i.e. http/https link, filesystem path, or Blob.
      parseTorrent.remote(torrentId, (err, parsedTorrent) => {
        if (this.destroyed) return
        if (err) return this._destroy(err)
        this._onParsedTorrent(parsedTorrent)
      })
    }
  }

  _onParsedTorrent (parsedTorrent) {
    if (this.destroyed) return

    this._processParsedTorrent(parsedTorrent)

    if (!this.infoHash) {
      return this._destroy(new Error('Malformed torrent data: No info hash'))
    }

    this._rechokeIntervalId = setInterval(() => {
      this._rechoke()
    }, RECHOKE_INTERVAL)
    if (this._rechokeIntervalId.unref) this._rechokeIntervalId.unref()

    // Private 'infoHash' event allows client.add to check for duplicate torrents and
    // destroy them before the normal 'infoHash' event is emitted. Prevents user
    // applications from needing to deal with duplicate 'infoHash' events.
    this.emit('_infoHash', this.infoHash)
    if (this.destroyed) return

    this.emit('infoHash', this.infoHash)
    if (this.destroyed) return // user might destroy torrent in event handler

    if (this.client.listening) {
      this._onListening()
    } else {
      this.client.once('listening', () => {
        this._onListening()
      })
    }
  }

  _processParsedTorrent (parsedTorrent) {
    this._debugId = parsedTorrent.infoHash.toString('hex').substring(0, 7)

    if (typeof this.private !== 'undefined') {
      // `private` option overrides default, only if it's defined
      parsedTorrent.private = this.private
    }

    if (this.announce) {
      // Allow specifying trackers via `opts` parameter
      parsedTorrent.announce = parsedTorrent.announce.concat(this.announce)
    }

    if (this.client.tracker && global.WEBTORRENT_ANNOUNCE && !parsedTorrent.private) {
      // So `webtorrent-hybrid` can force specific trackers to be used
      parsedTorrent.announce = parsedTorrent.announce.concat(global.WEBTORRENT_ANNOUNCE)
    }

    if (this.urlList) {
      // Allow specifying web seeds via `opts` parameter
      parsedTorrent.urlList = parsedTorrent.urlList.concat(this.urlList)
    }

    // remove duplicates by converting to Set and back
    parsedTorrent.announce = Array.from(new Set(parsedTorrent.announce))
    parsedTorrent.urlList = Array.from(new Set(parsedTorrent.urlList))

    Object.assign(this, parsedTorrent)

    this.magnetURI = parseTorrent.toMagnetURI(parsedTorrent)
    this.torrentFile = parseTorrent.toTorrentFile(parsedTorrent)
  }

  _onListening () {
    if (this.destroyed) return

    if (this.info) {
      // if full metadata was included in initial torrent id, use it immediately. Otherwise,
      // wait for torrent-discovery to find peers and ut_metadata to get the metadata.
      this._onMetadata(this)
    } else {
      if (this.xs) this._getMetadataFromServer()
      this._startDiscovery()
    }
  }

  _startDiscovery () {
    if (this.discovery || this.destroyed) return

    let trackerOpts = this.client.tracker
    if (trackerOpts) {
      trackerOpts = Object.assign({}, this.client.tracker, {
        getAnnounceOpts: () => {
          if (this.destroyed) return

          const opts = {
            uploaded: this.uploaded,
            downloaded: this.downloaded,
            left: Math.max(this.length - this.downloaded, 0)
          }
          if (this.client.tracker.getAnnounceOpts) {
            Object.assign(opts, this.client.tracker.getAnnounceOpts())
          }
          if (this._getAnnounceOpts) {
            // TODO: consider deprecating this, as it's redundant with the former case
            Object.assign(opts, this._getAnnounceOpts())
          }
          return opts
        }
      })
    }

    // add BEP09 peer-address
    if (this.peerAddresses) {
      this.peerAddresses.forEach(peer => this.addPeer(peer, Peer.SOURCE_MANUAL))
    }

    // begin discovering peers via DHT and trackers
    this.discovery = new Discovery({
      infoHash: this.infoHash,
      announce: this.announce,
      peerId: this.client.peerId,
      dht: !this.private && this.client.dht,
      tracker: trackerOpts,
      port: this.client.torrentPort,
      userAgent: USER_AGENT,
      lsd: this.client.lsd
    })

    this.discovery.on('error', (err) => {
      this._destroy(err)
    })

    this.discovery.on('peer', (peer, source) => {
      this._debug('peer %s discovered via %s', peer, source)
      // Don't create new outgoing TCP connections when torrent is done
      if (typeof peer === 'string' && this.done) return
      this.addPeer(peer, source)
    })

    this.discovery.on('trackerAnnounce', () => {
      this.emit('trackerAnnounce')
    })

    this.discovery.on('dhtAnnounce', () => {
      this.emit('dhtAnnounce')
    })

    this.discovery.on('warning', (err) => {
      this.emit('warning', err)
    })

    this._noPeersIntervalId = setInterval(() => {
      if (this.destroyed) return

      const counters = {
        [Peer.SOURCE_TRACKER]: {
          enabled: !!this.client.tracker,
          numPeers: 0
        },
        [Peer.SOURCE_DHT]: {
          enabled: !!this.client.dht,
          numPeers: 0
        },
        [Peer.SOURCE_LSD]: {
          enabled: !!this.client.lsd,
          numPeers: 0
        },
        [Peer.SOURCE_UT_PEX]: {
          enabled: (this.client.utPex && typeof utPex === 'function'),
          numPeers: 0
        }
      }
      for (const peer of Object.values(this._peers)) {
        const counter = counters[peer.source]
        if (typeof counter !== 'undefined') counter.numPeers++
      }
      for (const source of Object.keys(counters)) {
        const counter = counters[source]
        if (counter.enabled && counter.numPeers === 0) this.emit('noPeers', source)
      }
    }, this._noPeersIntervalTime)
    if (this._noPeersIntervalId.unref) this._noPeersIntervalId.unref()
  }

  _getMetadataFromServer () {
    // to allow function hoisting
    const self = this

    const urls = Array.isArray(this.xs) ? this.xs : [this.xs]

    const tasks = urls.map(url => cb => {
      getMetadataFromURL(url, cb)
    })
    parallel(tasks)

    function getMetadataFromURL (url, cb) {
      if (url.indexOf('http://') !== 0 && url.indexOf('https://') !== 0) {
        self.emit('warning', new Error(`skipping non-http xs param: ${url}`))
        return cb(null)
      }

      const opts = {
        url,
        method: 'GET',
        headers: {
          'user-agent': USER_AGENT
        }
      }
      let req
      try {
        req = get.concat(opts, onResponse)
      } catch (err) {
        self.emit('warning', new Error(`skipping invalid url xs param: ${url}`))
        return cb(null)
      }

      self._xsRequests.push(req)

      function onResponse (err, res, torrent) {
        if (self.destroyed) return cb(null)
        if (self.metadata) return cb(null)

        if (err) {
          self.emit('warning', new Error(`http error from xs param: ${url}`))
          return cb(null)
        }
        if (res.statusCode !== 200) {
          self.emit('warning', new Error(`non-200 status code ${res.statusCode} from xs param: ${url}`))
          return cb(null)
        }

        let parsedTorrent
        try {
          parsedTorrent = parseTorrent(torrent)
        } catch (err) {}

        if (!parsedTorrent) {
          self.emit('warning', new Error(`got invalid torrent file from xs param: ${url}`))
          return cb(null)
        }

        if (parsedTorrent.infoHash !== self.infoHash) {
          self.emit('warning', new Error(`got torrent file with incorrect info hash from xs param: ${url}`))
          return cb(null)
        }

        self._onMetadata(parsedTorrent)
        cb(null)
      }
    }
  }

  /**
   * Called when the full torrent metadata is received.
   */
  _onMetadata (metadata) {
    if (this.metadata || this.destroyed) return
    this._debug('got metadata')

    this._xsRequests.forEach(req => {
      req.abort()
    })
    this._xsRequests = []

    let parsedTorrent
    if (metadata && metadata.infoHash) {
      // `metadata` is a parsed torrent (from parse-torrent module)
      parsedTorrent = metadata
    } else {
      try {
        parsedTorrent = parseTorrent(metadata)
      } catch (err) {
        return this._destroy(err)
      }
    }

    this._processParsedTorrent(parsedTorrent)
    this.metadata = this.torrentFile

    // add web seed urls (BEP19)
    if (this.client.enableWebSeeds) {
      this.urlList.forEach(url => {
        this.addWebSeed(url)
      })
    }

    this._rarityMap = new RarityMap(this)

    this.files = this.files.map(file => new File(this, file))

    let rawStore = this._preloadedStore
    if (!rawStore) {
      rawStore = new this._store(this.pieceLength, {
        ...this.storeOpts,
        torrent: this,
        path: this.path,
        files: this.files,
        length: this.length,
        name: this.name + ' - ' + this.infoHash.slice(0, 8),
        addUID: this.addUID,
        rootDir: this.rootDir,
        onlyMem: this.onlyMem,
        max: this._storeCacheSlots
      })
    }

    // don't use the cache if the store is already in memory
    if (this._storeCacheSlots > 0 && (!(rawStore instanceof MemoryChunkStore) || !(rawStore instanceof HybridChunkStore))) {
      rawStore = new CacheChunkStore(rawStore, {
        max: this._storeCacheSlots
      })
    }

    this.store = new ImmediateChunkStore(
      rawStore
    )

    // Select only specified files (BEP53) http://www.bittorrent.org/beps/bep_0053.html
    if (this.so) {
      this.files.forEach((v, i) => {
        if (this.so.includes(i)) {
          this.files[i].select()
        } else {
          this.files[i].deselect()
        }
      })
    } else {
      // start off selecting the entire torrent with low priority
      if (this.pieces.length !== 0) {
        this.select(0, this.pieces.length - 1, false)
      }
    }

    this._hashes = this.pieces

    this.pieces = this.pieces.map((hash, i) => {
      const pieceLength = (i === this.pieces.length - 1)
        ? this.lastPieceLength
        : this.pieceLength
      return new Piece(pieceLength)
    })

    this._reservations = this.pieces.map(() => [])

    this.bitfield = new BitField(this.pieces.length)

    // Emit 'metadata' before 'ready' and 'done'
    this.emit('metadata')

    // User might destroy torrent in response to 'metadata' event
    if (this.destroyed) return

    if (this.skipVerify) {
      // Skip verifying exisitng data and just assume it's correct
      this._markAllVerified()
      this._onStore()
    } else {
      const onPiecesVerified = (err) => {
        if (err) return this._destroy(err)
        this._debug('done verifying')
        this._onStore()
      }

      this._debug('verifying existing torrent data')
      if (this._fileModtimes && this._store === FSChunkStore) {
        // don't verify if the files haven't been modified since we last checked
        this.getFileModtimes((err, fileModtimes) => {
          if (err) return this._destroy(err)

          const unchanged = this.files.map((_, index) => fileModtimes[index] === this._fileModtimes[index]).every(x => x)

          if (unchanged) {
            this._markAllVerified()
            this._onStore()
          } else {
            this._verifyPieces(onPiecesVerified)
          }
        })
      } else {
        this._verifyPieces(onPiecesVerified)
      }
    }
  }

  /*
   * TODO: remove this
   * Gets the last modified time of every file on disk for this torrent.
   * Only valid in Node, not in the browser.
   */
  getFileModtimes (cb) {
    const ret = []
    parallelLimit(this.files.map((file, index) => cb => {
      const filePath = this.addUID ? path.join(this.name + ' - ' + this.infoHash.slice(0, 8)) : path.join(this.path, file.path)
      fs.stat(filePath, (err, stat) => {
        if (err && err.code !== 'ENOENT') return cb(err)
        ret[index] = stat && stat.mtime.getTime()
        cb(null)
      })
    }), FILESYSTEM_CONCURRENCY, err => {
      this._debug('done getting file modtimes')
      cb(err, ret)
    })
  }

  _verifyPieces (cb) {
    parallelLimit(this.pieces.map((piece, index) => cb => {
      if (this.destroyed) return cb(new Error('torrent is destroyed'))

      const getOpts = {}
      // Specify length for the last piece in case it is zero-padded
      if (index === this.pieces.length - 1) {
        getOpts.length = this.lastPieceLength
      }
      this.store.get(index, getOpts, (err, buf) => {
        if (this.destroyed) return cb(new Error('torrent is destroyed'))

        if (err) return queueMicrotask(() => cb(null)) // ignore error
        sha1(buf, hash => {
          if (this.destroyed) return cb(new Error('torrent is destroyed'))

          if (hash === this._hashes[index]) {
            this._debug('piece verified %s', index)
            this._markVerified(index)
          } else {
            this._markUnverified(index)
            this._debug('piece invalid %s', index)
          }
          cb(null)
        })
      })
    }), FILESYSTEM_CONCURRENCY, cb)
  }

  rescanFiles (cb) {
    if (this.destroyed) throw new Error('torrent is destroyed')
    if (!cb) cb = noop

    this._verifyPieces((err) => {
      if (err) {
        this._destroy(err)
        return cb(err)
      }

      this._checkDone()
      cb(null)
    })
  }

  _markAllVerified () {
    for (let index = 0; index < this.pieces.length; index++) {
      this._markVerified(index)
    }
  }

  _markVerified (index) {
    this.pieces[index] = null
    this._reservations[index] = null
    this.bitfield.set(index, true)
  }

  _markUnverified (index) {
    const len = (index === this.pieces.length - 1)
      ? this.lastPieceLength
      : this.pieceLength
    this.pieces[index] = new Piece(len)
    this.bitfield.set(index, false)
    this.select(index, index, 1)
    this.files.forEach(file => {
      if (file.done && file.includes(index)) file.done = false
    })
  }

  _hasAllPieces () {
    for (let index = 0; index < this.pieces.length; index++) {
      if (!this.bitfield.get(index)) return false
    }
    return true
  }

  _hasNoPieces () {
    return !this._hasMorePieces(0)
  }

  _hasMorePieces (threshold) {
    let count = 0
    for (let index = 0; index < this.pieces.length; index++) {
      if (this.bitfield.get(index)) {
        count += 1
        if (count > threshold) return true
      }
    }
    return false
  }

  /**
   * Called when the metadata, listening server, and underlying chunk store is initialized.
   */
  _onStore () {
    if (this.destroyed) return
    this._debug('on store')

    // Start discovery before emitting 'ready'
    this._startDiscovery()

    this.ready = true
    this.emit('ready')

    // Files may start out done if the file was already in the store
    this._checkDone()

    // In case any selections were made before torrent was ready
    this._updateSelections()

    // Start requesting pieces after we have initially verified them
    this.wires.forEach(wire => {
      // If we didn't have the metadata at the time ut_metadata was initialized for this
      // wire, we still want to make it available to the peer in case they request it.
      if (wire.ut_metadata) wire.ut_metadata.setMetadata(this.metadata)

      this._onWireWithMetadata(wire)
    })
  }

  destroy (opts, cb) {
    if (typeof opts === 'function') return this.destroy(null, opts)

    this._destroy(null, opts, cb)
  }

  _destroy (err, opts, cb) {
    if (typeof opts === 'function') return this._destroy(err, null, opts)
    if (this.destroyed) return
    this.destroyed = true
    this._debug('destroy')

    this.client._remove(this)

    clearInterval(this._rechokeIntervalId)

    clearInterval(this._noPeersIntervalId)

    this._xsRequests.forEach(req => {
      req.abort()
    })

    if (this._rarityMap) {
      this._rarityMap.destroy()
    }

    for (const id in this._peers) {
      this.removePeer(id)
    }

    this.files.forEach(file => {
      if (file instanceof File) file._destroy()
    })

    const tasks = this._servers.map(server => cb => {
      server.destroy(cb)
    })

    if (this.discovery) {
      tasks.push(cb => {
        this.discovery.destroy(cb)
      })
    }

    if (this.store) {
      let destroyStore = this._destroyStoreOnDestroy
      if (opts && opts.destroyStore !== undefined) {
        destroyStore = opts.destroyStore
      }
      tasks.push(cb => {
        if (destroyStore) {
          this.store.destroy(cb)
        } else {
          this.store.close(cb)
        }
      })
    }

    parallel(tasks, cb)

    if (err) {
      // Torrent errors are emitted at `torrent.on('error')`. If there are no 'error'
      // event handlers on the torrent instance, then the error will be emitted at
      // `client.on('error')`. This prevents throwing an uncaught exception
      // (unhandled 'error' event), but it makes it impossible to distinguish client
      // errors versus torrent errors. Torrent errors are not fatal, and the client
      // is still usable afterwards. Therefore, always listen for errors in both
      // places (`client.on('error')` and `torrent.on('error')`).
      if (this.listenerCount('error') === 0) {
        this.client.emit('error', err)
      } else {
        this.emit('error', err)
      }
    }

    this.emit('close')

    this.client = null
    this.files = []
    this.discovery = null
    this.store = null
    this._rarityMap = null
    this._peers = null
    this._servers = null
    this._xsRequests = null
  }

  addPeer (peer, source) {
    if (this.destroyed) throw new Error('torrent is destroyed')
    if (!this.infoHash) throw new Error('addPeer() must not be called before the `infoHash` event')

    let host

    if (this.client.blocked) {
      if (typeof peer === 'string') {
        let parts
        try {
          parts = addrToIPPort(peer)
        } catch (e) {
          this._debug('ignoring peer: invalid %s', peer)
          this.emit('invalidPeer', peer)
          return false
        }
        host = parts[0]
      } else if (typeof peer.remoteAddress === 'string') {
        host = peer.remoteAddress
      }

      if (host && this.client.blocked.contains(host)) {
        this._debug('ignoring peer: blocked %s', peer)
        if (typeof peer !== 'string') peer.destroy()
        this.emit('blockedPeer', peer)
        return false
      }
    }

    // if the utp connection fails to connect, then it is replaced with a tcp connection to the same ip:port

    const type = (this.client.utp && this._isIPv4(host)) ? 'utp' : 'tcp'
    const wasAdded = !!this._addPeer(peer, type, source)

    if (wasAdded) {
      this.emit('peer', peer)
    } else {
      this.emit('invalidPeer', peer)
    }
    return wasAdded
  }

  _addPeer (peer, type, source) {
    if (this.destroyed) {
      if (typeof peer !== 'string') peer.destroy()
      return null
    }
    if (typeof peer === 'string' && !this._validAddr(peer)) {
      this._debug('ignoring peer: invalid %s', peer)
      return null
    }

    const id = (peer && peer.id) || peer
    if (this._peers[id]) {
      this._debug('ignoring peer: duplicate (%s)', id)
      if (typeof peer !== 'string') peer.destroy()
      return null
    }

    if (this.paused) {
      this._debug('ignoring peer: torrent is paused')
      if (typeof peer !== 'string') peer.destroy()
      return null
    }

    this._debug('add peer %s', id)

    let newPeer
    if (typeof peer === 'string') {
      // `peer` is an addr ("ip:port" string)
      newPeer = type === 'utp'
        ? Peer.createUTPOutgoingPeer(peer, this, this.client.throttleGroups)
        : Peer.createTCPOutgoingPeer(peer, this, this.client.throttleGroups)
    } else {
      // `peer` is a WebRTC connection (simple-peer)
      newPeer = Peer.createWebRTCPeer(peer, this, this.client.throttleGroups)
    }

    this._registerPeer(newPeer)

    if (typeof peer === 'string') {
      // `peer` is an addr ("ip:port" string)
      this._queue.push(newPeer)
      this._drain()
    }

    return newPeer
  }

  addWebSeed (urlOrConn) {
    if (this.destroyed) throw new Error('torrent is destroyed')

    let id
    let conn
    if (typeof urlOrConn === 'string') {
      id = urlOrConn

      if (!/^https?:\/\/.+/.test(id)) {
        this.emit('warning', new Error(`ignoring invalid web seed: ${id}`))
        this.emit('invalidPeer', id)
        return
      }

      if (this._peers[id]) {
        this.emit('warning', new Error(`ignoring duplicate web seed: ${id}`))
        this.emit('invalidPeer', id)
        return
      }

      conn = new WebConn(id, this)
    } else if (urlOrConn && typeof urlOrConn.connId === 'string') {
      conn = urlOrConn
      id = conn.connId

      if (this._peers[id]) {
        this.emit('warning', new Error(`ignoring duplicate web seed: ${id}`))
        this.emit('invalidPeer', id)
        return
      }
    } else {
      this.emit('warning', new Error('addWebSeed must be passed a string or connection object with id property'))
      return
    }

    this._debug('add web seed %s', id)

    const newPeer = Peer.createWebSeedPeer(conn, id, this, this.client.throttleGroups)

    this._registerPeer(newPeer)

    this.emit('peer', id)
  }

  /**
   * Called whenever a new incoming TCP peer connects to this torrent swarm. Called with a
   * peer that has already sent a handshake.
   */
  _addIncomingPeer (peer) {
    if (this.destroyed) return peer.destroy(new Error('torrent is destroyed'))
    if (this.paused) return peer.destroy(new Error('torrent is paused'))

    this._debug('add incoming peer %s', peer.id)

    this._registerPeer(peer)
  }

  _registerPeer (newPeer) {
    newPeer.on('download', downloaded => {
      if (this.destroyed) return
      this.received += downloaded
      this._downloadSpeed(downloaded)
      this.client._downloadSpeed(downloaded)
      this.emit('download', downloaded)
      if (this.destroyed) return
      this.client.emit('download', downloaded)
    })

    newPeer.on('upload', uploaded => {
      if (this.destroyed) return
      this.uploaded += uploaded
      this._uploadSpeed(uploaded)
      this.client._uploadSpeed(uploaded)
      this.emit('upload', uploaded)
      if (this.destroyed) return
      this.client.emit('upload', uploaded)
    })

    this._peers[newPeer.id] = newPeer
    this._peersLength += 1
  }

  removePeer (peer) {
    const id = (peer && peer.id) || peer
    peer = this._peers[id]

    if (!peer) return

    this._debug('removePeer %s', id)

    delete this._peers[id]
    this._peersLength -= 1

    peer.destroy()

    // If torrent swarm was at capacity before, try to open a new connection now
    this._drain()
  }

  select (start, end, priority, notify) {
    if (this.destroyed) throw new Error('torrent is destroyed')

    if (start < 0 || end < start || this.pieces.length <= end) {
      throw new Error(`invalid selection ${start} : ${end}`)
    }
    priority = Number(priority) || 0

    this._debug('select %s-%s (priority %s)', start, end, priority)

    this._selections.push({
      from: start,
      to: end,
      offset: 0,
      priority,
      notify: notify || noop
    })

    this._selections.sort((a, b) => b.priority - a.priority)

    this._updateSelections()
  }

  deselect (start, end, priority) {
    if (this.destroyed) throw new Error('torrent is destroyed')

    priority = Number(priority) || 0
    this._debug('deselect %s-%s (priority %s)', start, end, priority)

    for (let i = 0; i < this._selections.length; ++i) {
      const s = this._selections[i]
      if (s.from === start && s.to === end && s.priority === priority) {
        this._selections.splice(i, 1)
        break
      }
    }

    this._updateSelections()
  }

  critical (start, end) {
    if (this.destroyed) throw new Error('torrent is destroyed')

    this._debug('critical %s-%s', start, end)

    for (let i = start; i <= end; ++i) {
      this._critical[i] = true
    }

    this._updateSelections()
  }

  _onWire (wire, addr) {
    this._debug('got wire %s (%s)', wire._debugId, addr || 'Unknown')

    this.wires.push(wire)

    if (addr) {
      // Sometimes RTCPeerConnection.getStats() doesn't return an ip:port for peers
      const parts = addrToIPPort(addr)
      wire.remoteAddress = parts[0]
      wire.remotePort = parts[1]
    }

    // When peer sends PORT message, add that DHT node to routing table
    if (this.client.dht && this.client.dht.listening) {
      wire.on('port', port => {
        if (this.destroyed || this.client.dht.destroyed) {
          return
        }
        if (!wire.remoteAddress) {
          return this._debug('ignoring PORT from peer with no address')
        }
        if (port === 0 || port > 65536) {
          return this._debug('ignoring invalid PORT from peer')
        }

        this._debug('port: %s (from %s)', port, addr)
        this.client.dht.addNode({ host: wire.remoteAddress, port })
      })
    }

    wire.on('timeout', () => {
      this._debug('wire timeout (%s)', addr)
      // TODO: this might be destroying wires too eagerly
      wire.destroy()
    })

    // Timeout for piece requests to this peer
    if (wire.type !== 'webSeed') { // webseeds always send 'unhave' on http timeout
      wire.setTimeout(PIECE_TIMEOUT, true)
    }

    // Send KEEP-ALIVE (every 60s) so peers will not disconnect the wire
    wire.setKeepAlive(true)

    // use ut_metadata extension
    wire.use(utMetadata(this.metadata))

    wire.ut_metadata.on('warning', err => {
      this._debug('ut_metadata warning: %s', err.message)
    })

    if (!this.metadata) {
      wire.ut_metadata.on('metadata', metadata => {
        this._debug('got metadata via ut_metadata')
        this._onMetadata(metadata)
      })
      wire.ut_metadata.fetch()
    }

    // use ut_pex extension if the torrent is not flagged as private
    if (this.client.utPex && typeof utPex === 'function' && !this.private) {
      wire.use(utPex())

      wire.ut_pex.on('peer', peer => {
        // Only add potential new peers when we're not seeding
        if (this.done) return
        this._debug('ut_pex: got peer: %s (from %s)', peer, addr)
        this.addPeer(peer, Peer.SOURCE_UT_PEX)
      })

      wire.ut_pex.on('dropped', peer => {
        // the remote peer believes a given peer has been dropped from the torrent swarm.
        // if we're not currently connected to it, then remove it from the queue.
        const peerObj = this._peers[peer]
        if (peerObj && !peerObj.connected) {
          this._debug('ut_pex: dropped peer: %s (from %s)', peer, addr)
          this.removePeer(peer)
        }
      })

      wire.once('close', () => {
        // Stop sending updates to remote peer
        wire.ut_pex.reset()
      })
    }

    wire.use(ltDontHave())

    // Hook to allow user-defined `bittorrent-protocol` extensions
    // More info: https://github.com/webtorrent/bittorrent-protocol#extension-api
    this.emit('wire', wire, addr)

    if (this.ready) {
      queueMicrotask(() => {
        // This allows wire.handshake() to be called (by Peer.onHandshake) before any
        // messages get sent on the wire
        this._onWireWithMetadata(wire)
      })
    }
  }

  _onWireWithMetadata (wire) {
    let timeoutId = null

    const onChokeTimeout = () => {
      if (this.destroyed || wire.destroyed) return

      if (this._numQueued > 2 * (this._numConns - this.numPeers) &&
        wire.amInterested) {
        wire.destroy()
      } else {
        timeoutId = setTimeout(onChokeTimeout, CHOKE_TIMEOUT)
        if (timeoutId.unref) timeoutId.unref()
      }
    }

    let i
    const updateSeedStatus = () => {
      if (wire.peerPieces.buffer.length !== this.bitfield.buffer.length) return
      for (i = 0; i < this.pieces.length; ++i) {
        if (!wire.peerPieces.get(i)) return
      }
      wire.isSeeder = true
      wire.choke() // always choke seeders
    }

    wire.on('bitfield', () => {
      updateSeedStatus()
      this._update()
      this._updateWireInterest(wire)
    })

    wire.on('have', () => {
      updateSeedStatus()
      this._update()
      this._updateWireInterest(wire)
    })

    wire.lt_donthave.on('donthave', () => {
      updateSeedStatus()
      this._update()
      this._updateWireInterest(wire)
    })

    // fast extension (BEP6)
    wire.on('have-all', () => {
      wire.isSeeder = true
      wire.choke() // always choke seeders
      this._update()
      this._updateWireInterest(wire)
    })

    // fast extension (BEP6)
    wire.on('have-none', () => {
      wire.isSeeder = false
      this._update()
      this._updateWireInterest(wire)
    })

    // fast extension (BEP6)
    wire.on('allowed-fast', (index) => {
      this._update()
    })

    wire.once('interested', () => {
      wire.unchoke()
    })

    wire.once('close', () => {
      clearTimeout(timeoutId)
    })

    wire.on('choke', () => {
      clearTimeout(timeoutId)
      timeoutId = setTimeout(onChokeTimeout, CHOKE_TIMEOUT)
      if (timeoutId.unref) timeoutId.unref()
    })

    wire.on('unchoke', () => {
      clearTimeout(timeoutId)
      this._update()
    })

    wire.on('request', (index, offset, length, cb) => {
      if (length > MAX_BLOCK_LENGTH) {
        // Per spec, disconnect from peers that request >128KB
        return wire.destroy()
      }
      if (this.pieces[index]) return
      this.store.get(index, { offset, length }, cb)
    })

    // always send bitfield or equivalent fast extension message (required)
    if (wire.hasFast && this._hasAllPieces()) wire.haveAll()
    else if (wire.hasFast && this._hasNoPieces()) wire.haveNone()
    else wire.bitfield(this.bitfield)

    // initialize interest in case bitfield message was already received before above handler was registered
    this._updateWireInterest(wire)

    // Send PORT message to peers that support DHT
    if (wire.peerExtensions.dht && this.client.dht && this.client.dht.listening) {
      wire.port(this.client.dht.address().port)
    }

    if (wire.type !== 'webSeed') { // do not choke on webseeds
      timeoutId = setTimeout(onChokeTimeout, CHOKE_TIMEOUT)
      if (timeoutId.unref) timeoutId.unref()
    }

    wire.isSeeder = false
    updateSeedStatus()
  }

  /**
   * Called on selection changes.
   */
  _updateSelections () {
    if (!this.ready || this.destroyed) return

    queueMicrotask(() => {
      this._gcSelections()
    })
    this._updateInterest()
    this._update()
  }

  /**
   * Garbage collect selections with respect to the store's current state.
   */
  _gcSelections () {
    for (let i = 0; i < this._selections.length; ++i) {
      const s = this._selections[i]
      const oldOffset = s.offset

      // check for newly downloaded pieces in selection
      while (this.bitfield.get(s.from + s.offset) && s.from + s.offset < s.to) {
        s.offset += 1
      }

      if (oldOffset !== s.offset) s.notify()
      if (s.to !== s.from + s.offset) continue
      if (!this.bitfield.get(s.from + s.offset)) continue

      this._selections.splice(i, 1) // remove fully downloaded selection
      i -= 1 // decrement i to offset splice

      s.notify()
      this._updateInterest()
    }

    if (!this._selections.length) this.emit('idle')
  }

  /**
   * Update interested status for all peers.
   */
  _updateInterest () {
    const prev = this._amInterested
    this._amInterested = !!this._selections.length

    this.wires.forEach(wire => this._updateWireInterest(wire))

    if (prev === this._amInterested) return
    if (this._amInterested) this.emit('interested')
    else this.emit('uninterested')
  }

  _updateWireInterest (wire) {
    let interested = false
    for (let index = 0; index < this.pieces.length; ++index) {
      if (this.pieces[index] && wire.peerPieces.get(index)) {
        interested = true
        break
      }
    }

    if (interested) wire.interested()
    else wire.uninterested()
  }

  /**
   * Heartbeat to update all peers and their requests.
   */
  _update () {
    if (this.destroyed) return

    // update wires in random order for better request distribution
    const ite = randomIterate(this.wires)
    let wire
    while ((wire = ite())) {
      this._updateWireWrapper(wire)
    }
  }

  _updateWireWrapper (wire) {
    const self = this

    if (typeof window !== 'undefined' && typeof window.requestIdleCallback === 'function') {
      window.requestIdleCallback(() => { self._updateWire(wire) }, { timeout: 250 })
    } else {
      self._updateWire(wire)
    }
  }

  /**
   * Attempts to update a peer's requests
   */
  _updateWire (wire) {
    // to allow function hoisting
    const self = this

    const minOutstandingRequests = getBlockPipelineLength(wire, PIPELINE_MIN_DURATION)
    if (wire.requests.length >= minOutstandingRequests) return
    const maxOutstandingRequests = getBlockPipelineLength(wire, PIPELINE_MAX_DURATION)

    if (wire.peerChoking) {
      if (wire.hasFast && wire.peerAllowedFastSet.length > 0 &&
        !this._hasMorePieces(wire.peerAllowedFastSet.length - 1)) {
        requestAllowedFastSet()
      }
      return
    }

    if (!wire.downloaded) return validateWire()

    trySelectWire(false) || trySelectWire(true)

    function requestAllowedFastSet () {
      if (wire.requests.length >= maxOutstandingRequests) return false

      for (const piece of wire.peerAllowedFastSet) {
        if (wire.peerPieces.get(piece) && !self.bitfield.get(piece)) {
          while (self._request(wire, piece, false) &&
            wire.requests.length < maxOutstandingRequests) {
            // body intentionally empty
            // request all non-reserved blocks in this piece
          }
        }

        if (wire.requests.length < maxOutstandingRequests) continue

        return true
      }

      return false
    }

    function genPieceFilterFunc (start, end, tried, rank) {
      return i => i >= start && i <= end && !(i in tried) && wire.peerPieces.get(i) && (!rank || rank(i))
    }

    // TODO: Do we need both validateWire and trySelectWire?
    function validateWire () {
      if (wire.requests.length) return

      let i = self._selections.length
      while (i--) {
        const next = self._selections[i]
        let piece
        if (self.strategy === 'rarest') {
          const start = next.from + next.offset
          const end = next.to
          const len = end - start + 1
          const tried = {}
          let tries = 0
          const filter = genPieceFilterFunc(start, end, tried)

          while (tries < len) {
            piece = self._rarityMap.getRarestPiece(filter)
            if (piece < 0) break
            if (self._request(wire, piece, false)) return
            tried[piece] = true
            tries += 1
          }
        } else {
          for (piece = next.to; piece >= next.from + next.offset; --piece) {
            if (!wire.peerPieces.get(piece)) continue
            if (self._request(wire, piece, false)) return
          }
        }
      }

      // TODO: wire failed to validate as useful; should we close it?
      // probably not, since 'have' and 'bitfield' messages might be coming
    }

    function speedRanker () {
      const speed = wire.downloadSpeed() || 1
      if (speed > SPEED_THRESHOLD) return () => true

      const secs = Math.max(1, wire.requests.length) * Piece.BLOCK_LENGTH / speed
      let tries = 10
      let ptr = 0

      return index => {
        if (!tries || self.bitfield.get(index)) return true

        let missing = self.pieces[index].missing

        for (; ptr < self.wires.length; ptr++) {
          const otherWire = self.wires[ptr]
          const otherSpeed = otherWire.downloadSpeed()

          if (otherSpeed < SPEED_THRESHOLD) continue
          if (otherSpeed <= speed) continue
          if (!otherWire.peerPieces.get(index)) continue
          if ((missing -= otherSpeed * secs) > 0) continue

          tries--
          return false
        }

        return true
      }
    }

    function shufflePriority (i) {
      let last = i
      for (let j = i; j < self._selections.length && self._selections[j].priority; j++) {
        last = j
      }
      const tmp = self._selections[i]
      self._selections[i] = self._selections[last]
      self._selections[last] = tmp
    }

    function trySelectWire (hotswap) {
      if (wire.requests.length >= maxOutstandingRequests) return true
      const rank = speedRanker()

      for (let i = 0; i < self._selections.length; i++) {
        const next = self._selections[i]

        let piece
        if (self.strategy === 'rarest') {
          const start = next.from + next.offset
          const end = next.to
          const len = end - start + 1
          const tried = {}
          let tries = 0
          const filter = genPieceFilterFunc(start, end, tried, rank)

          while (tries < len) {
            piece = self._rarityMap.getRarestPiece(filter)
            if (piece < 0) break

            while (self._request(wire, piece, self._critical[piece] || hotswap) &&
              wire.requests.length < maxOutstandingRequests) {
              // body intentionally empty
              // request all non-reserved blocks in this piece
            }

            if (wire.requests.length < maxOutstandingRequests) {
              tried[piece] = true
              tries++
              continue
            }

            if (next.priority) shufflePriority(i)
            return true
          }
        } else {
          for (piece = next.from + next.offset; piece <= next.to; piece++) {
            if (!wire.peerPieces.get(piece) || !rank(piece)) continue

            while (self._request(wire, piece, self._critical[piece] || hotswap) &&
              wire.requests.length < maxOutstandingRequests) {
              // body intentionally empty
              // request all non-reserved blocks in piece
            }

            if (wire.requests.length < maxOutstandingRequests) continue

            if (next.priority) shufflePriority(i)
            return true
          }
        }
      }

      return false
    }
  }

  /**
   * Called periodically to update the choked status of all peers, handling optimistic
   * unchoking as described in BEP3.
   */
  _rechoke () {
    if (!this.ready) return

    // wires in increasing order of quality (pop() gives next best peer)
    const wireStack =
      this.wires
        .map(wire => ({ wire, random: Math.random() })) // insert a random seed for randomizing the sort
        .sort((objA, objB) => {
          const wireA = objA.wire
          const wireB = objB.wire

          // prefer peers that send us data faster
          if (wireA.downloadSpeed() !== wireB.downloadSpeed()) {
            return wireA.downloadSpeed() - wireB.downloadSpeed()
          }

          // then prefer peers that can download data from us faster
          if (wireA.uploadSpeed() !== wireB.uploadSpeed()) {
            return wireA.uploadSpeed() - wireB.uploadSpeed()
          }

          // then prefer already unchoked peers (to minimize fibrillation)
          if (wireA.amChoking !== wireB.amChoking) {
            return wireA.amChoking ? -1 : 1 // choking < unchoked
          }

          // otherwise random order
          return objA.random - objB.random
        })
        .map(obj => obj.wire) // return array of wires (remove random seed)

    if (this._rechokeOptimisticTime <= 0) {
      // clear old optimistic peer, so it can be rechoked normally and then replaced
      this._rechokeOptimisticWire = null
    } else {
      this._rechokeOptimisticTime -= 1
    }

    let numInterestedUnchoked = 0
    // leave one rechoke slot open for optimistic unchoking
    while (wireStack.length > 0 && numInterestedUnchoked < this._rechokeNumSlots - 1) {
      const wire = wireStack.pop() // next best quality peer

      if (wire.isSeeder || wire === this._rechokeOptimisticWire) {
        continue
      }

      wire.unchoke()

      // only stop unchoking once we fill the slots with interested peers that will actually download
      if (wire.peerInterested) {
        numInterestedUnchoked++
      }
    }

    // fill optimistic unchoke slot if empty
    if (this._rechokeOptimisticWire === null && this._rechokeNumSlots > 0) {
      // don't optimistically unchoke uninterested peers
      const remaining = wireStack.filter(wire => wire.peerInterested)

      if (remaining.length > 0) {
        // select random remaining (not yet unchoked) peer
        const newOptimisticPeer = remaining[randomInt(remaining.length)]

        newOptimisticPeer.unchoke()

        this._rechokeOptimisticWire = newOptimisticPeer

        this._rechokeOptimisticTime = RECHOKE_OPTIMISTIC_DURATION
      }
    }

    // choke the rest
    wireStack
      .filter(wire => wire !== this._rechokeOptimisticWire) // except the optimistically unchoked peer
      .forEach(wire => wire.choke())
  }

  /**
   * Attempts to cancel a slow block request from another wire such that the
   * given wire may effectively swap out the request for one of its own.
   */
  _hotswap (wire, index) {
    const speed = wire.downloadSpeed()
    if (speed < Piece.BLOCK_LENGTH) return false
    if (!this._reservations[index]) return false

    const r = this._reservations[index]
    if (!r) {
      return false
    }

    let minSpeed = Infinity
    let minWire

    let i
    for (i = 0; i < r.length; i++) {
      const otherWire = r[i]
      if (!otherWire || otherWire === wire) continue

      const otherSpeed = otherWire.downloadSpeed()
      if (otherSpeed >= SPEED_THRESHOLD) continue
      if (2 * otherSpeed > speed || otherSpeed > minSpeed) continue

      minWire = otherWire
      minSpeed = otherSpeed
    }

    if (!minWire) return false

    for (i = 0; i < r.length; i++) {
      if (r[i] === minWire) r[i] = null
    }

    for (i = 0; i < minWire.requests.length; i++) {
      const req = minWire.requests[i]
      if (req.piece !== index) continue

      this.pieces[index].cancel((req.offset / Piece.BLOCK_LENGTH) | 0)
    }

    this.emit('hotswap', minWire, wire, index)
    return true
  }

  /**
   * Attempts to request a block from the given wire.
   */
  _request (wire, index, hotswap) {
    const self = this
    const numRequests = wire.requests.length
    const isWebSeed = wire.type === 'webSeed'

    if (self.bitfield.get(index)) return false

    const maxOutstandingRequests = isWebSeed
      ? Math.min(
        getPiecePipelineLength(wire, PIPELINE_MAX_DURATION, self.pieceLength),
        self.maxWebConns
      )
      : getBlockPipelineLength(wire, PIPELINE_MAX_DURATION)

    if (numRequests >= maxOutstandingRequests) return false
    // var endGame = (wire.requests.length === 0 && self.store.numMissing < 30)

    const piece = self.pieces[index]
    let reservation = isWebSeed ? piece.reserveRemaining() : piece.reserve()

    if (reservation === -1 && hotswap && self._hotswap(wire, index)) {
      reservation = isWebSeed ? piece.reserveRemaining() : piece.reserve()
    }
    if (reservation === -1) return false

    let r = self._reservations[index]
    if (!r) r = self._reservations[index] = []
    let i = r.indexOf(null)
    if (i === -1) i = r.length
    r[i] = wire

    const chunkOffset = piece.chunkOffset(reservation)
    const chunkLength = isWebSeed ? piece.chunkLengthRemaining(reservation) : piece.chunkLength(reservation)

    wire.request(index, chunkOffset, chunkLength, function onChunk (err, chunk) {
      if (self.destroyed) return

      // TODO: what is this for?
      if (!self.ready) return self.once('ready', () => { onChunk(err, chunk) })

      if (r[i] === wire) r[i] = null

      if (piece !== self.pieces[index]) return onUpdateTick()

      if (err) {
        self._debug(
          'error getting piece %s (offset: %s length: %s) from %s: %s',
          index, chunkOffset, chunkLength, `${wire.remoteAddress}:${wire.remotePort}`,
          err.message
        )
        isWebSeed ? piece.cancelRemaining(reservation) : piece.cancel(reservation)
        onUpdateTick()
        return
      }

      self._debug(
        'got piece %s (offset: %s length: %s) from %s',
        index, chunkOffset, chunkLength, `${wire.remoteAddress}:${wire.remotePort}`
      )

      if (!piece.set(reservation, chunk, wire)) return onUpdateTick()

      const buf = piece.flush()

      // TODO: might need to set self.pieces[index] = null here since sha1 is async

      sha1(buf, hash => {
        if (self.destroyed) return

        if (hash === self._hashes[index]) {
          self._debug('piece verified %s', index)

          self.store.put(index, buf, err => {
            if (err) {
              self._destroy(err)
              return
            } else {
              self.pieces[index] = null
              self._markVerified(index)
              self.wires.forEach(wire => {
                wire.have(index)
              })
            }
            // We also check `self.destroyed` since `torrent.destroy()` could have been
            // called in the `torrent.on('done')` handler, triggered by `_checkDone()`.
            if (self._checkDone() && !self.destroyed) self.discovery.complete()
            onUpdateTick()
          })
        } else {
          self.pieces[index] = new Piece(piece.length)
          self.emit('warning', new Error(`Piece ${index} failed verification`))
          onUpdateTick()
        }
      })
    })

    function onUpdateTick () {
      queueMicrotask(() => { self._update() })
    }

    return true
  }

  _checkDone () {
    if (this.destroyed) return

    // are any new files done?
    this.files.forEach(file => {
      if (file.done) return
      for (let i = file._startPiece; i <= file._endPiece; ++i) {
        if (!this.bitfield.get(i)) return
      }
      file.done = true
      file.emit('done')
      this._debug(`file done: ${file.name}`)
    })

    // is the torrent done? (if all current selections are satisfied, or there are
    // no selections, then torrent is done)
    let done = true

    for (const selection of this._selections) {
      for (let piece = selection.from; piece <= selection.to; piece++) {
        if (!this.bitfield.get(piece)) {
          done = false
          break
        }
      }
      if (!done) break
    }

    if (!this.done && done) {
      this.done = true
      this._debug(`torrent done: ${this.infoHash}`)
      this.emit('done')
    } else {
      this.done = false
    }
    this._gcSelections()

    return done
  }

  load (streams, cb) {
    if (this.destroyed) throw new Error('torrent is destroyed')
    if (!this.ready) return this.once('ready', () => { this.load(streams, cb) })

    if (!Array.isArray(streams)) streams = [streams]
    if (!cb) cb = noop

    const readable = Readable.from(joinIterator(streams))
    const writable = new ChunkStoreWriteStream(this.store, this.pieceLength)

    pump(readable, writable, err => {
      if (err) return cb(err)
      this._markAllVerified()
      this._checkDone()
      cb(null)
    })
  }

  pause () {
    if (this.destroyed) return
    this._debug('pause')
    this.paused = true
  }

  resume () {
    if (this.destroyed) return
    this._debug('resume')
    this.paused = false
    this._drain()
  }

  _debug () {
    const args = [].slice.call(arguments)
    args[0] = `[${this.client ? this.client._debugId : 'No Client'}] [${this._debugId}] ${args[0]}`
    debug(...args)
  }

  /**
   * Pop a peer off the FIFO queue and connect to it. When _drain() gets called,
   * the queue will usually have only one peer in it, except when there are too
   * many peers (over `this.maxConns`) in which case they will just sit in the
   * queue until another connection closes.
   */
  _drain () {
    this._debug('_drain numConns %s maxConns %s', this._numConns, this.client.maxConns)
    if (typeof net.connect !== 'function' || this.destroyed || this.paused ||
        this._numConns >= this.client.maxConns) {
      return
    }
    this._debug('drain (%s queued, %s/%s peers)', this._numQueued, this.numPeers, this.client.maxConns)

    const peer = this._queue.shift()
    if (!peer) return // queue could be empty

    this._debug('%s connect attempt to %s', peer.type, peer.addr)

    const parts = addrToIPPort(peer.addr)
    const opts = {
      host: parts[0],
      port: parts[1]
    }

    if (this.client.utp && peer.type === Peer.TYPE_UTP_OUTGOING) {
      peer.conn = utp.connect(opts.port, opts.host)
    } else {
      peer.conn = net.connect(opts)
    }

    const conn = peer.conn

    conn.once('connect', () => { peer.onConnect() })
    conn.once('error', err => { peer.destroy(err) })
    peer.startConnectTimeout()

    // When connection closes, attempt reconnect after timeout (with exponential backoff)
    conn.on('close', () => {
      if (this.destroyed) return

      if (peer.retries >= RECONNECT_WAIT.length) {
        if (this.client.utp) {
          const newPeer = this._addPeer(peer.addr, 'tcp', peer.source)
          if (newPeer) newPeer.retries = 0
        } else {
          this._debug(
            'conn %s closed: will not re-add (max %s attempts)',
            peer.addr, RECONNECT_WAIT.length
          )
        }
        return
      }

      const ms = RECONNECT_WAIT[peer.retries]
      this._debug(
        'conn %s closed: will re-add to queue in %sms (attempt %s)',
        peer.addr, ms, peer.retries + 1
      )

      const reconnectTimeout = setTimeout(() => {
        if (this.destroyed) return
        const host = addrToIPPort(peer.addr)[0]
        const type = (this.client.utp && this._isIPv4(host)) ? 'utp' : 'tcp'
        const newPeer = this._addPeer(peer.addr, type, peer.source)
        if (newPeer) newPeer.retries = peer.retries + 1
      }, ms)
      if (reconnectTimeout.unref) reconnectTimeout.unref()
    })
  }

  /**
   * Returns `true` if string is valid IPv4/6 address.
   * @param {string} addr
   * @return {boolean}
   */
  _validAddr (addr) {
    let parts
    try {
      parts = addrToIPPort(addr)
    } catch (e) {
      return false
    }
    const host = parts[0]
    const port = parts[1]
    return port > 0 && port < 65535 &&
      !(host === '127.0.0.1' && port === this.client.torrentPort)
  }

  /**
   * Return `true` if string is a valid IPv4 address.
   * @param {string} addr
   * @return {boolean}
   */
  _isIPv4 (addr) {
    const IPv4Pattern = /^((?:[0-9]|[1-9][0-9]|1[0-9][0-9]|2[0-4][0-9]|25[0-5])[.]){3}(?:[0-9]|[1-9][0-9]|1[0-9][0-9]|2[0-4][0-9]|25[0-5])$/
    return IPv4Pattern.test(addr)
  }
}

function getBlockPipelineLength (wire, duration) {
  let length = 2 + Math.ceil(duration * wire.downloadSpeed() / Piece.BLOCK_LENGTH)

  // Honor reqq (maximum number of outstanding request messages) if specified by peer
  if (wire.peerExtendedHandshake) {
    const reqq = wire.peerExtendedHandshake.reqq
    if (typeof reqq === 'number' && reqq > 0) {
      length = Math.min(length, reqq)
    }
  }

  return length
}

function getPiecePipelineLength (wire, duration, pieceLength) {
  return 1 + Math.ceil(duration * wire.downloadSpeed() / pieceLength)
}

/**
 * Returns a random integer in [0,high)
 */
function randomInt (high) {
  return Math.random() * high | 0
}

function noop () {}<|MERGE_RESOLUTION|>--- conflicted
+++ resolved
@@ -1,43 +1,5 @@
 /* global Blob */
 
-<<<<<<< HEAD
-const EventEmitter = require('events')
-const fs = require('fs')
-const net = require('net') // browser exclude
-const os = require('os') // browser exclude
-const path = require('path')
-const addrToIPPort = require('addr-to-ip-port')
-const { default: BitField } = require('bitfield')
-const CacheChunkStore = require('cache-chunk-store')
-const ChunkStoreWriteStream = require('chunk-store-stream/write')
-const cpus = require('cpus')
-const debugFactory = require('debug')
-const Discovery = require('torrent-discovery')
-const FSChunkStore = require('fs-chunk-store') // browser: `memory-chunk-store`
-const get = require('simple-get')
-const ImmediateChunkStore = require('immediate-chunk-store')
-const ltDontHave = require('lt_donthave')
-const MemoryChunkStore = require('memory-chunk-store')
-const HybridChunkStore = require('hybrid-chunk-store')
-const MultiStream = require('multistream')
-const parallel = require('run-parallel')
-const parallelLimit = require('run-parallel-limit')
-const parseTorrent = require('parse-torrent')
-const Piece = require('torrent-piece')
-const pump = require('pump')
-const queueMicrotask = require('queue-microtask')
-const randomIterate = require('random-iterate')
-const sha1 = require('simple-sha1')
-const throughput = require('throughput')
-const utMetadata = require('ut_metadata')
-const utPex = require('ut_pex') // browser exclude
-
-const File = require('./file.js')
-const Peer = require('./peer.js')
-const RarityMap = require('./rarity-map.js')
-const utp = require('./utp.js') // browser exclude
-const WebConn = require('./webconn.js')
-=======
 import EventEmitter from 'events'
 import fs from 'fs'
 import net from 'net' // browser exclude
@@ -55,6 +17,7 @@
 import ImmediateChunkStore from 'immediate-chunk-store'
 import ltDontHave from 'lt_donthave'
 import MemoryChunkStore from 'memory-chunk-store'
+import HybridChunkStore from 'hybrid-chunk-store'
 import joinIterator from 'join-async-iterator'
 import parallel from 'run-parallel'
 import parallelLimit from 'run-parallel-limit'
@@ -76,7 +39,6 @@
 import WebConn from './webconn.js'
 
 import info from '../package.json' assert { type: 'json' }
->>>>>>> 1ba3e6c4
 
 const debug = debugFactory('webtorrent:torrent')
 const MAX_BLOCK_LENGTH = 128 * 1024
